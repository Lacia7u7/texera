/**
 * 
 */
package edu.uci.ics.textdb.common.constants;

import java.text.ParseException;
import java.text.SimpleDateFormat;
import java.util.Arrays;
import java.util.List;

import edu.uci.ics.textdb.api.common.Attribute;
import edu.uci.ics.textdb.api.common.FieldType;
import edu.uci.ics.textdb.api.common.IField;
import edu.uci.ics.textdb.api.common.ITuple;
import edu.uci.ics.textdb.api.common.Schema;
import edu.uci.ics.textdb.common.field.DataTuple;
import edu.uci.ics.textdb.common.field.DateField;
import edu.uci.ics.textdb.common.field.DoubleField;
import edu.uci.ics.textdb.common.field.IntegerField;
import edu.uci.ics.textdb.common.field.StringField;
import edu.uci.ics.textdb.common.field.TextField;

/**
 * @author sandeepreddy602 Including this class in src/main/java since it is
 *         required by other projects Keeping it in src/test/java doesn't make
 *         it available to the other projects
 */
public class TestConstants {
    // Sample Fields
    public static final String FIRST_NAME = "firstName";
    public static final String LAST_NAME = "lastName";
    public static final String AGE = "age";
    public static final String HEIGHT = "height";
    public static final String DATE_OF_BIRTH = "dateOfBirth";
    public static final String DESCRIPTION = "description";

    public static final Attribute FIRST_NAME_ATTR = new Attribute(FIRST_NAME, FieldType.STRING);
    public static final Attribute LAST_NAME_ATTR = new Attribute(LAST_NAME, FieldType.STRING);
    public static final Attribute AGE_ATTR = new Attribute(AGE, FieldType.INTEGER);
    public static final Attribute HEIGHT_ATTR = new Attribute(HEIGHT, FieldType.DOUBLE);
    public static final Attribute DATE_OF_BIRTH_ATTR = new Attribute(DATE_OF_BIRTH, FieldType.DATE);
    public static final Attribute DESCRIPTION_ATTR = new Attribute(DESCRIPTION, FieldType.TEXT);

<<<<<<< HEAD
	// Sample Schema
	public static final List<Attribute> ATTRIBUTES_PEOPLE = Arrays.asList(FIRST_NAME_ATTR, LAST_NAME_ATTR, AGE_ATTR,
			HEIGHT_ATTR, DATE_OF_BIRTH_ATTR, DESCRIPTION_ATTR);
	public static final Schema SCHEMA_PEOPLE = new Schema(ATTRIBUTES_PEOPLE);
	public static List<ITuple> getSamplePeopleTuples() throws ParseException {
=======
    // Sample Schema
    public static final Attribute[] ATTRIBUTES_PEOPLE = { FIRST_NAME_ATTR, LAST_NAME_ATTR, AGE_ATTR, HEIGHT_ATTR,
            DATE_OF_BIRTH_ATTR, DESCRIPTION_ATTR };
    public static final Schema SCHEMA_PEOPLE = new Schema(ATTRIBUTES_PEOPLE);

    public static List<ITuple> getSamplePeopleTuples() throws ParseException {
>>>>>>> abbfdfcb

        IField[] fields1 = { new StringField("bruce"), new StringField("john Lee"), new IntegerField(46),
                new DoubleField(5.50), new DateField(new SimpleDateFormat("MM-dd-yyyy").parse("01-14-1970")),
                new TextField("Tall Angry") };
        IField[] fields2 = { new StringField("tom hanks"), new StringField("cruise"), new IntegerField(45),
                new DoubleField(5.95), new DateField(new SimpleDateFormat("MM-dd-yyyy").parse("01-13-1971")),
                new TextField("Short Brown") };
        IField[] fields3 = { new StringField("brad lie angelina"), new StringField("pitt"), new IntegerField(44),
                new DoubleField(6.10), new DateField(new SimpleDateFormat("MM-dd-yyyy").parse("01-12-1972")),
                new TextField("White Angry") };
        IField[] fields4 = { new StringField("george lin lin"), new StringField("lin clooney"), new IntegerField(43),
                new DoubleField(6.06), new DateField(new SimpleDateFormat("MM-dd-yyyy").parse("01-13-1973")),
                new TextField("Lin Clooney is Short and lin clooney is Angry") };
        IField[] fields5 = { new StringField("christian john wayne"), new StringField("rock bale"),
                new IntegerField(42), new DoubleField(5.99),
                new DateField(new SimpleDateFormat("MM-dd-yyyy").parse("01-13-1974")), new TextField("Tall Fair") };

        ITuple tuple1 = new DataTuple(SCHEMA_PEOPLE, fields1);
        ITuple tuple2 = new DataTuple(SCHEMA_PEOPLE, fields2);
        ITuple tuple3 = new DataTuple(SCHEMA_PEOPLE, fields3);
        ITuple tuple4 = new DataTuple(SCHEMA_PEOPLE, fields4);
        ITuple tuple5 = new DataTuple(SCHEMA_PEOPLE, fields5);

        return Arrays.asList(tuple1, tuple2, tuple3, tuple4, tuple5);

    }

}
<|MERGE_RESOLUTION|>--- conflicted
+++ resolved
@@ -1,85 +1,77 @@
-/**
- * 
- */
-package edu.uci.ics.textdb.common.constants;
-
-import java.text.ParseException;
-import java.text.SimpleDateFormat;
-import java.util.Arrays;
-import java.util.List;
-
-import edu.uci.ics.textdb.api.common.Attribute;
-import edu.uci.ics.textdb.api.common.FieldType;
-import edu.uci.ics.textdb.api.common.IField;
-import edu.uci.ics.textdb.api.common.ITuple;
-import edu.uci.ics.textdb.api.common.Schema;
-import edu.uci.ics.textdb.common.field.DataTuple;
-import edu.uci.ics.textdb.common.field.DateField;
-import edu.uci.ics.textdb.common.field.DoubleField;
-import edu.uci.ics.textdb.common.field.IntegerField;
-import edu.uci.ics.textdb.common.field.StringField;
-import edu.uci.ics.textdb.common.field.TextField;
-
-/**
- * @author sandeepreddy602 Including this class in src/main/java since it is
- *         required by other projects Keeping it in src/test/java doesn't make
- *         it available to the other projects
- */
-public class TestConstants {
-    // Sample Fields
-    public static final String FIRST_NAME = "firstName";
-    public static final String LAST_NAME = "lastName";
-    public static final String AGE = "age";
-    public static final String HEIGHT = "height";
-    public static final String DATE_OF_BIRTH = "dateOfBirth";
-    public static final String DESCRIPTION = "description";
-
-    public static final Attribute FIRST_NAME_ATTR = new Attribute(FIRST_NAME, FieldType.STRING);
-    public static final Attribute LAST_NAME_ATTR = new Attribute(LAST_NAME, FieldType.STRING);
-    public static final Attribute AGE_ATTR = new Attribute(AGE, FieldType.INTEGER);
-    public static final Attribute HEIGHT_ATTR = new Attribute(HEIGHT, FieldType.DOUBLE);
-    public static final Attribute DATE_OF_BIRTH_ATTR = new Attribute(DATE_OF_BIRTH, FieldType.DATE);
-    public static final Attribute DESCRIPTION_ATTR = new Attribute(DESCRIPTION, FieldType.TEXT);
-
-<<<<<<< HEAD
-	// Sample Schema
-	public static final List<Attribute> ATTRIBUTES_PEOPLE = Arrays.asList(FIRST_NAME_ATTR, LAST_NAME_ATTR, AGE_ATTR,
-			HEIGHT_ATTR, DATE_OF_BIRTH_ATTR, DESCRIPTION_ATTR);
-	public static final Schema SCHEMA_PEOPLE = new Schema(ATTRIBUTES_PEOPLE);
-	public static List<ITuple> getSamplePeopleTuples() throws ParseException {
-=======
-    // Sample Schema
-    public static final Attribute[] ATTRIBUTES_PEOPLE = { FIRST_NAME_ATTR, LAST_NAME_ATTR, AGE_ATTR, HEIGHT_ATTR,
-            DATE_OF_BIRTH_ATTR, DESCRIPTION_ATTR };
-    public static final Schema SCHEMA_PEOPLE = new Schema(ATTRIBUTES_PEOPLE);
-
-    public static List<ITuple> getSamplePeopleTuples() throws ParseException {
->>>>>>> abbfdfcb
-
-        IField[] fields1 = { new StringField("bruce"), new StringField("john Lee"), new IntegerField(46),
-                new DoubleField(5.50), new DateField(new SimpleDateFormat("MM-dd-yyyy").parse("01-14-1970")),
-                new TextField("Tall Angry") };
-        IField[] fields2 = { new StringField("tom hanks"), new StringField("cruise"), new IntegerField(45),
-                new DoubleField(5.95), new DateField(new SimpleDateFormat("MM-dd-yyyy").parse("01-13-1971")),
-                new TextField("Short Brown") };
-        IField[] fields3 = { new StringField("brad lie angelina"), new StringField("pitt"), new IntegerField(44),
-                new DoubleField(6.10), new DateField(new SimpleDateFormat("MM-dd-yyyy").parse("01-12-1972")),
-                new TextField("White Angry") };
-        IField[] fields4 = { new StringField("george lin lin"), new StringField("lin clooney"), new IntegerField(43),
-                new DoubleField(6.06), new DateField(new SimpleDateFormat("MM-dd-yyyy").parse("01-13-1973")),
-                new TextField("Lin Clooney is Short and lin clooney is Angry") };
-        IField[] fields5 = { new StringField("christian john wayne"), new StringField("rock bale"),
-                new IntegerField(42), new DoubleField(5.99),
-                new DateField(new SimpleDateFormat("MM-dd-yyyy").parse("01-13-1974")), new TextField("Tall Fair") };
-
-        ITuple tuple1 = new DataTuple(SCHEMA_PEOPLE, fields1);
-        ITuple tuple2 = new DataTuple(SCHEMA_PEOPLE, fields2);
-        ITuple tuple3 = new DataTuple(SCHEMA_PEOPLE, fields3);
-        ITuple tuple4 = new DataTuple(SCHEMA_PEOPLE, fields4);
-        ITuple tuple5 = new DataTuple(SCHEMA_PEOPLE, fields5);
-
-        return Arrays.asList(tuple1, tuple2, tuple3, tuple4, tuple5);
-
-    }
-
-}
+/**
+ * 
+ */
+package edu.uci.ics.textdb.common.constants;
+
+import java.text.ParseException;
+import java.text.SimpleDateFormat;
+import java.util.Arrays;
+import java.util.List;
+
+import edu.uci.ics.textdb.api.common.Attribute;
+import edu.uci.ics.textdb.api.common.FieldType;
+import edu.uci.ics.textdb.api.common.IField;
+import edu.uci.ics.textdb.api.common.ITuple;
+import edu.uci.ics.textdb.api.common.Schema;
+import edu.uci.ics.textdb.common.field.DataTuple;
+import edu.uci.ics.textdb.common.field.DateField;
+import edu.uci.ics.textdb.common.field.DoubleField;
+import edu.uci.ics.textdb.common.field.IntegerField;
+import edu.uci.ics.textdb.common.field.StringField;
+import edu.uci.ics.textdb.common.field.TextField;
+
+/**
+ * @author sandeepreddy602 Including this class in src/main/java since it is
+ *         required by other projects Keeping it in src/test/java doesn't make
+ *         it available to the other projects
+ */
+public class TestConstants {
+    // Sample Fields
+    public static final String FIRST_NAME = "firstName";
+    public static final String LAST_NAME = "lastName";
+    public static final String AGE = "age";
+    public static final String HEIGHT = "height";
+    public static final String DATE_OF_BIRTH = "dateOfBirth";
+    public static final String DESCRIPTION = "description";
+
+    public static final Attribute FIRST_NAME_ATTR = new Attribute(FIRST_NAME, FieldType.STRING);
+    public static final Attribute LAST_NAME_ATTR = new Attribute(LAST_NAME, FieldType.STRING);
+    public static final Attribute AGE_ATTR = new Attribute(AGE, FieldType.INTEGER);
+    public static final Attribute HEIGHT_ATTR = new Attribute(HEIGHT, FieldType.DOUBLE);
+    public static final Attribute DATE_OF_BIRTH_ATTR = new Attribute(DATE_OF_BIRTH, FieldType.DATE);
+    public static final Attribute DESCRIPTION_ATTR = new Attribute(DESCRIPTION, FieldType.TEXT);
+
+    // Sample Schema
+    public static final Attribute[] ATTRIBUTES_PEOPLE = { FIRST_NAME_ATTR, LAST_NAME_ATTR, AGE_ATTR, HEIGHT_ATTR,
+            DATE_OF_BIRTH_ATTR, DESCRIPTION_ATTR };
+    public static final Schema SCHEMA_PEOPLE = new Schema(ATTRIBUTES_PEOPLE);
+
+    public static List<ITuple> getSamplePeopleTuples() throws ParseException {
+
+        IField[] fields1 = { new StringField("bruce"), new StringField("john Lee"), new IntegerField(46),
+                new DoubleField(5.50), new DateField(new SimpleDateFormat("MM-dd-yyyy").parse("01-14-1970")),
+                new TextField("Tall Angry") };
+        IField[] fields2 = { new StringField("tom hanks"), new StringField("cruise"), new IntegerField(45),
+                new DoubleField(5.95), new DateField(new SimpleDateFormat("MM-dd-yyyy").parse("01-13-1971")),
+                new TextField("Short Brown") };
+        IField[] fields3 = { new StringField("brad lie angelina"), new StringField("pitt"), new IntegerField(44),
+                new DoubleField(6.10), new DateField(new SimpleDateFormat("MM-dd-yyyy").parse("01-12-1972")),
+                new TextField("White Angry") };
+        IField[] fields4 = { new StringField("george lin lin"), new StringField("lin clooney"), new IntegerField(43),
+                new DoubleField(6.06), new DateField(new SimpleDateFormat("MM-dd-yyyy").parse("01-13-1973")),
+                new TextField("Lin Clooney is Short and lin clooney is Angry") };
+        IField[] fields5 = { new StringField("christian john wayne"), new StringField("rock bale"),
+                new IntegerField(42), new DoubleField(5.99),
+                new DateField(new SimpleDateFormat("MM-dd-yyyy").parse("01-13-1974")), new TextField("Tall Fair") };
+
+        ITuple tuple1 = new DataTuple(SCHEMA_PEOPLE, fields1);
+        ITuple tuple2 = new DataTuple(SCHEMA_PEOPLE, fields2);
+        ITuple tuple3 = new DataTuple(SCHEMA_PEOPLE, fields3);
+        ITuple tuple4 = new DataTuple(SCHEMA_PEOPLE, fields4);
+        ITuple tuple5 = new DataTuple(SCHEMA_PEOPLE, fields5);
+
+        return Arrays.asList(tuple1, tuple2, tuple3, tuple4, tuple5);
+
+    }
+
+}