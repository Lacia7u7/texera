<div class="navbar-header">
	<a class="navbar-brand" href="#">Texera</a>
</div>


<<<<<<< HEAD
<div class="nav navbar-nav navbar-left btn-toolbar">
	<button type="button" class="btn btn-default navbar-btn active" (click)="testing()">Editor</button>
</div>

<div class="nav navbar-nav navbar-right btn-toolbar">
	<button type="button" class="btn btn-default navbar-btn delete-button" (click) = "deleteOperator()">-</button>
	<!-- [for] push the focus to the corresponding element with id that is identical to its for -->
	<label for="file-upload" class="btn btn-default navbar-btn dictionary-upload">
			Dictionary Upload
	</label>
	<input id="file-upload" type="file" placeholder="File Name" name="filename" (change)="fileChange($event)" accept=".txt">
	<button type="button" (click)="onClick($event)" class="btn btn-default navbar-btn navigation-btn" data-loading-text="<i class='fa fa-circle-o-notch fa-spin'></i> Run"> Run </button>
=======
	<div class="nav navbar-nav navbar-right btn-toolbar">
		<button type="button" class="btn btn-default navbar-btn delete-button" (click) = "deleteOperator()">-</button>
		<button type="button" (click)="onClick($event)" class="btn btn-default navbar-btn navigation-btn" data-loading-text="<i class='fa fa-circle-o-notch fa-spin'></i> Run"> Run </button>
	</div>
>>>>>>> 3808cf01
</div><|MERGE_RESOLUTION|>--- conflicted
+++ resolved
@@ -2,24 +2,7 @@
 	<a class="navbar-brand" href="#">Texera</a>
 </div>
 
-
-<<<<<<< HEAD
-<div class="nav navbar-nav navbar-left btn-toolbar">
-	<button type="button" class="btn btn-default navbar-btn active" (click)="testing()">Editor</button>
-</div>
-
 <div class="nav navbar-nav navbar-right btn-toolbar">
 	<button type="button" class="btn btn-default navbar-btn delete-button" (click) = "deleteOperator()">-</button>
-	<!-- [for] push the focus to the corresponding element with id that is identical to its for -->
-	<label for="file-upload" class="btn btn-default navbar-btn dictionary-upload">
-			Dictionary Upload
-	</label>
-	<input id="file-upload" type="file" placeholder="File Name" name="filename" (change)="fileChange($event)" accept=".txt">
-	<button type="button" (click)="onClick($event)" class="btn btn-default navbar-btn navigation-btn" data-loading-text="<i class='fa fa-circle-o-notch fa-spin'></i> Run"> Run </button>
-=======
-	<div class="nav navbar-nav navbar-right btn-toolbar">
-		<button type="button" class="btn btn-default navbar-btn delete-button" (click) = "deleteOperator()">-</button>
-		<button type="button" (click)="onClick($event)" class="btn btn-default navbar-btn navigation-btn" data-loading-text="<i class='fa fa-circle-o-notch fa-spin'></i> Run"> Run </button>
-	</div>
->>>>>>> 3808cf01
+	<button type="button" (click)="onClick($event)" class="btn btn-default navbar-btn navigation-btn" data-loading-text="<i class='fa fa-circle-o-notch fa-spin'></i>"> Run </button>
 </div>