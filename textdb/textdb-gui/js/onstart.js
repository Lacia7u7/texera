/*
	Gui <---> Flowchart.js Communication
	GUIJSON <---> TEXTDBJSON Conversion
	
	@Author: Jimmy Wang
*/

// main operation (holds all the methods for the buttons and holds the buttons itself)
var setup = function(){
	var data = {};

	// Apply the plugin on a standard, empty div...
	$('#the-flowchart').flowchart({
		data: data
	});
	
	var operatorI = 0;
	var selectedOperator = '';
	var editOperators = [];
	
<<<<<<< HEAD
	var DEFAULT_REGEX = "zika\s*(virus|fever)";
	var DEFAULT_KEYWORD = "Zika";
	var DEFAULT_DICT = "SampleDict1.txt";
	var DEFAULT_FUZZY = "FuzzyWuzzy";
	var THRESHOLD_RATIO = 0.8;
	var DEFAULT_NLP = "ne_all";
	var DEFAULT_DATA_SOURCE = "collection name";
	var DEFAULT_FILE_SINK = "output.txt";
	var DEFAULT_ATTRIBUTE_ID = "John";
	var DEFAULT_PREDICATE_TYPE = "CharacterDistance";
	var DEFAULT_DISTANCE = 10;
=======
	var DEFAULT_KEYWORD = "Zika";
	var DEFAULT_REGEX = "zika\s*(virus|fever)";
>>>>>>> 98355db5
	var DEFAULT_ATTRIBUTES = "first name, last name";
	var DEFAULT_LIMIT = 10;
	var DEFAULT_OFFSET = 5;
	
	/*
		Helper Functions
	*/
	
	//Create Operator Helper Function 
	function getExtraOperators(userInput, panel){
<<<<<<< HEAD
		var extraOperators = {};
		  
		if (panel == 'regex-panel'){
			if (userInput == null || userInput == ''){
				userInput = DEFAULT_REGEX;
			}
			extraOperators['regex'] = userInput;
		}
		else if (panel == 'keyword-panel'){
			if (userInput == null || userInput == ''){
				userInput = DEFAULT_KEYWORD;
			}
			extraOperators['keyword'] = userInput;
			extraOperators['matching_type'] = $('#' + panel + ' .matching-type').val();
		}
		else if (panel == 'dictionary-panel'){
			if (userInput == null || userInput == ''){
				userInput = DEFAULT_DICT;
			}
			extraOperators['dictionary'] = userInput;
			extraOperators['matching_type'] = $('#' + panel + ' .matching-type').val();
		}
		else if (panel == 'fuzzy-panel'){
			if (userInput == null || userInput == ''){
				userInput = DEFAULT_FUZZY;
			}
			extraOperators['query'] = userInput;
			extraOperators['threshold_ratio'] = THRESHOLD_RATIO;
		}
		else if (panel == 'nlp-panel'){
			extraOperators['nlp_type'] =  $('#' + panel + ' .nlp-type').val();;
		}
		else if (panel == 'keyword-source-panel'){
			if (userInput == null || userInput == ''){
				userInput = DEFAULT_KEYWORD;
			}
			extraOperators['keyword'] = userInput;
			
			var dataSource = $('#' + panel + ' .data-source').val();
			if (dataSource == null || dataSource == ''){
				dataSource = DEFAULT_DATA_SOURCE;
			}
			extraOperators['data_source'] = dataSource;
			
			extraOperators['matching_type'] = $('#' + panel + ' .matching-type').val();
		}
		else if (panel == 'file-sink-panel'){
			if (userInput == null || userInput == ''){
				userInput = DEFAULT_FILE_SINK;
			}
			extraOperators['file_path'] = userInput;
		}
		else if (panel == 'join-panel'){
			if (userInput == null || userInput == ''){
				userInput = DEFAULT_ATTRIBUTE_ID;
			}
			extraOperators['id_attribute'] = userInput;
			
			var predicateType = $('#' + panel + ' .predicate-type').val();
			if (predicateType == null || predicateType == ''){
				predicateType = DEFAULT_PREDICATE_TYPE;
			}
			extraOperators['predicate_type'] = predicateType;
			
			var distance = $('#' + panel + ' .distance').val();
			if (distance == null || distance == ''){
				distance = DEFAULT_DISTANCE;
			}
			extraOperators['distance'] = distance;
=======
	  var extraOperators = {};
	  
	  if (panel == 'regex-panel'){
		if (userInput == null || userInput == ''){
			userInput = DEFAULT_REGEX;
		}
	    extraOperators['regex'] = userInput;
	  }
	  else if (panel == 'keyword-panel'){
		if (userInput == null || userInput == ''){
			userInput = DEFAULT_KEYWORD;
>>>>>>> 98355db5
		}
		return extraOperators;
	};
	
	//Create Operator Helper Function 
	function getAttr(panel, keyword){
		var result = $('#' + panel + keyword).val();
		if(keyword == ' .limit'){
			if (result == null || result == ''){
				result = DEFAULT_LIMIT;
			}
		}
		else if(keyword == ' .offset'){
			if (result == null || result == ''){
				result = DEFAULT_OFFSET;
			}
		}
		else if(keyword == ' .attributes'){
			if (result == null || result == ''){
				result = DEFAULT_ATTRIBUTES;
			}
		}
		return result;
	};
	
	//Edit Operator Button Helper Function
		//getEditInputHtml Helper Function (get Html for a specific operator)
	function getHtml(attr, attrValue){
		var resultString = '';
		var classString = attr.replace(/_/g, '-');
		if(attr == 'matching_type'){
			var matchingTypeArray = ["conjunction", "phrase", "substring"];
			resultString += '<select class="matching-type"><option value="' + attrValue + '" selected>' + attrValue + '</option>';
			
			//indexOf is not supported in IE6,7,8
			matchingTypeArray.splice(matchingTypeArray.indexOf(attrValue),1);
			
			for(var index in matchingTypeArray){
				resultString += '<option value="' + matchingTypeArray[index] + '">' + matchingTypeArray[index] + '</option>';
			}
			resultString += '</select>';
		}
		else if(attr == 'nlp_type'){
			var nlpArray = ["noun", "verb", "adjective", "adverb", "ne_all", "number", "location", "person", "organization", "money", "percent", "date", "time"];
			resultString += '<select class="nlp-type"><option value="' + attrValue + '" selected>' + attrValue + '</option>';
			
			//indexOf is not supported in IE6,7,8
			nlpArray.splice(nlpArray.indexOf(attrValue),1);
			
			for(var index in nlpArray){
				resultString += '<option value="' + nlpArray[index] + '">' + nlpArray[index] + '</option>';
			}
			resultString += '</select>';
		}
		else if(attr == 'dictionary'){
			resultString += '<input type="file" class="dictionary" placeholder="Enter File">';
		}
		else{
			resultString += '<input type="text" class="' + classString + '" value="' + attrValue + '">';
		}
		editOperators.push(classString);
		return resultString;		
	}
	
	//Edit Operator Help Function (creates the html code for the input boxes to edit an operator)
	var getEditInputHtml = function(output){
		var result = "";
		for(var attr in output){
			if(attr == 'operator_id'){
				continue;
			}
			else if(output.hasOwnProperty(attr)){
				var splitString = attr.split("_");
				for(var splitPart in splitString){
					result += ' ' + splitString[splitPart].charAt(0).toUpperCase() + splitString[splitPart].slice(1);
				}
				result += ": ";
				if(attr == 'operator_type'){
					result += output[attr] + "\n";					
				}
				else{
					var inputHtml = getHtml(attr,output[attr]);
					result += "\t" + "\n";
					result = result.replace(/\t/g, inputHtml);
				}
			}
		}
		result += "\n";
		result.replace(/\n/g, '<br />');
		return result;
	};
	
	//Attribute Pop-Up Box Helper Function
	function getPopupText(output){
		var result = "";
		for(var attr in output){
			if(attr == 'operator_id'){
				continue;
			}
			if(output.hasOwnProperty(attr)){
				var splitString = attr.split("_");
				for(var splitPart in splitString){
					result += ' ' + splitString[splitPart].charAt(0).toUpperCase() + splitString[splitPart].slice(1);
				}
				result += ": ";
				result += '<b>' + output[attr] + '</b>' + '<br />';
			}
		}
		result += '<br />';
		return result;
	};

	/*
		Button functions
	*/
	
	//Process Operators to Server (GUIJSON --> TEXTDBJSON --> Server)
	var processQuery = function(){
		var GUIJSON = $('#the-flowchart').flowchart('getData');
			
		var TEXTDBJSON = {};
		var operators = [];
		var links = [];
		
		for(var operatorIndex in GUIJSON.operators){
<<<<<<< HEAD
			var currentOperator = GUIJSON['operators']
			if (currentOperator.hasOwnProperty(operatorIndex)){
				var attributes = {};
				for(var attribute in currentOperator[operatorIndex]['properties']['attributes']){
					if (currentOperator[operatorIndex]['properties']['attributes'].hasOwnProperty(attribute)){
						attributes[attribute] = currentOperator[operatorIndex]['properties']['attributes'][attribute];
=======
			if(GUIJSON.operators.hasOwnProperty(operatorIndex) {
				var attributes = {};
				var currentOperator = GUIJSON['operators'][operatorIndex];
				for(var attribute in currentOperator['properties']['attributes']){
					if (currentOperator['properties']['attributes'].hasOwnProperty(attribute)){
						attributes[attribute] = currentOperator['properties']['attributes'][attribute];
>>>>>>> 98355db5
					}
				}
				operators.push(attributes);
			}
		}	
		
		for(var link in GUIJSON.links){
			var destination = {};
			var currentLink = GUIJSON['links']
			if (currentLink[link].hasOwnProperty("fromOperator")){
				destination["from"] = currentLink[link]['fromOperator'];
				destination["to"] = currentLink[link]['toOperator'];
				links.push(destination);
			}
		}
		TEXTDBJSON.operators = operators;
		TEXTDBJSON.links = links;
	
		// console.log(JSON.stringify(TEXTDBJSON));
		// console.log(JSON.stringify(GUIJSON));
		
		$.ajax({
			url: "http://localhost:8080/queryplan/execute",
			type: "POST",
			data: JSON.stringify(TEXTDBJSON),
			dataType: "text",
			contentType: "application/json",
			success: function(returnedData){
				console.log("SUCCESS\n");
				console.log(JSON.stringify(returnedData));
			},
			error: function(xhr, status, err){
				console.log("ERROR");
			}
		});
	};
	
	//Attribute Pop-Up Box displays attributes in the popup box for selected operator
	var displayPopupBox = function(){
		selectedOperator = $('#the-flowchart').flowchart('getSelectedOperatorId');
		var output = data['operators'][selectedOperator]['properties']['attributes'];
		var title = data['operators'][selectedOperator]['properties']['title'];
		
		$('.popup').animate({
            'bottom': '0'
        }, 200);
		
		$('#attributes').css({
			'visibility': 'visible'
		});
		
		$('#attributes').text(getPopupText(output));
		$('#attributes').html($('#attributes').text());
		
		var editButton = $('<button class="edit-operator">Edit</button>');
        $('#attributes').append(editButton);
		
		var deleteButton = $('<button class="delete-operator">Delete</button>');
        $('#attributes').append(deleteButton);
		
		$('.band').html('Attributes for <em>' + title + '</em>');
	};	
	
	//Create Operator to send to flowchart.js and display on flowchart
	var createOperator = function(buttonPanel){
		var panel = $(buttonPanel).attr('rel');

		var userInput = $('#' + panel + ' .value').val();	  
		var extraOperators = getExtraOperators(userInput,panel);

		var userLimit = getAttr(panel, ' .limit');
		var userOffset = getAttr(panel, ' .offset');
		var userAttributes = getAttr(panel, ' .attributes');
		var operatorName = $('#' + panel + ' button').attr('id');
		var operatorId = operatorName + '_' + operatorI;
		var operatorData = {
			top: 60,
			left: 500,
			properties: {
				title: (operatorName),
				inputs: {
					input_1: {
						label: 'Input 1',
					}
				},
				outputs: {
					output_1: {
						label: 'Output 1',
					}
				},
				attributes: {
					operator_id: (operatorId),
					operator_type: (operatorName),
				}
			}
		};

		for(var extraOperator in extraOperators){
		  operatorData.properties.attributes[extraOperator] = extraOperators[extraOperator];
		}
		operatorData.properties.attributes['attributes'] = userAttributes;
		operatorData.properties.attributes['limit'] = userLimit;
		operatorData.properties.attributes['offset'] = userOffset;

		operatorI++;

		$('#the-flowchart').flowchart('createOperator', operatorId, operatorData);

		data = $('#the-flowchart').flowchart('getData'); 
	};
	
	//Edit Operator to send to flowchart.js and display on flowchart
	var editOperator = function(){
		editOperators = [];
		var output = data['operators'][selectedOperator]['properties']['attributes'];
		
		$('#attributes').text(getEditInputHtml(output));
		
		$('#attributes').html($('#attributes').text());
		
		var confirmChangesButton = $('<button class="confirm-button">Confirm Changes</button>');
        $('#attributes').append(confirmChangesButton);
		
		var cancelButton = $('<button class="cancel-button">Cancel</button>');
        $('#attributes').append(cancelButton);
	};
	
	//Confirms changes made to selected operator which are passed to flowchart.js and recreated.
	var confirmChanges = function(){
		data = $('#the-flowchart').flowchart('getData');
		var output = data['operators'][selectedOperator]['properties']['attributes'];
		var panel = $(this).parent().attr('class');

		var operatorTop = data['operators'][selectedOperator]['top'];
		var operatorLeft = data['operators'][selectedOperator]['left'];
		var operatorId = output['operator_id'];
		var operatorName = output['operator_type'];

		var operatorData = {
			top: (operatorTop),
			left: (operatorLeft),
			properties: {
				title: (operatorName),
				inputs: {
					input_1: {
						label: 'Input 1',
					}
				},
				outputs: {
					output_1: {
						label: 'Output 1',
					}
				},
				attributes: {
					operator_id: (operatorId),
					operator_type: (operatorName),
				}
			}
		};
	  
		for(var otherOperator in editOperators){
			var attr = editOperators[otherOperator].replace(/-/, '_');
			var result = $('.' + panel + ' .' + editOperators[otherOperator]).val();
			if(((result == '') || (result == null)) && (attr == 'dictionary')){
				result = DEFAULT_DICT;
			}
			operatorData.properties.attributes[attr] = result;
		}
      
		$('#the-flowchart').flowchart('deleteSelected');
		$('#the-flowchart').flowchart('createOperator', operatorId, operatorData);
		$('#the-flowchart').flowchart('selectOperator', operatorId);
		selectedOperator = $('#the-flowchart').flowchart('getSelectedOperatorId');

		data = $('#the-flowchart').flowchart('getData');
		output = data['operators'][selectedOperator]['properties']['attributes'];

		var title = data['operators'][selectedOperator]['properties']['title'];
		$('.band').html('Attributes for <em>' + title + '</em>');

		$('#attributes').text(getPopupText(output));
		$('#attributes').html($('#attributes').text());

		var editButton = $('<button class="edit-operator">Edit</button>');
		$('#attributes').append(editButton);

		var deleteButton = $('<button class="delete-operator">Delete</button>');
		$('#attributes').append(deleteButton);
	};
	
	//Deletes the selected operator from flowchart.js and GUI
	var deleteOperator = function(){
		data = $('#the-flowchart').flowchart('getData');
		$('#attributes').css({
			'visibility': 'hidden'
		});
		
		$('.band').text('Attributes');
		
		$('#the-flowchart').flowchart('deleteSelected');
		data = $('#the-flowchart').flowchart('getData');
	};
	
	/*
		Buttons
	*/
	
	//Process Operator Button. Calls processQuery function
	$('.process-query').on('click', processQuery);

	//Upon Operator Selection (when operator is clicked/selected) Calls displayPopupBox function
	$('#the-flowchart').on('click', '.flowchart-operators-layer.unselectable div .flowchart-operator-title', displayPopupBox);

	//Create Operator button. Calls createOperator function
	$('.create-operator').click(function() {
		createOperator(this);
	});

	//Edit Operator Button calls editOperator function
	$('#attributes').on('click', '.edit-operator', editOperator);	

	//Confirm Changes Button. Calls confirmChanges function
	$('#attributes').on('click', '.confirm-button', confirmChanges);

	//Cancel Edit Button (as if selecting the operator again) calls displayPopupBox function
	$('#attributes').on('click', '.cancel-button', displayPopupBox);
		
	//Delete Operator Button. Calls deleteOperator function
	$('#attributes, .nav').on('click', '.delete-operator', deleteOperator);
};

$(document).ready(setup);<|MERGE_RESOLUTION|>--- conflicted
+++ resolved
@@ -18,7 +18,6 @@
 	var selectedOperator = '';
 	var editOperators = [];
 	
-<<<<<<< HEAD
 	var DEFAULT_REGEX = "zika\s*(virus|fever)";
 	var DEFAULT_KEYWORD = "Zika";
 	var DEFAULT_DICT = "SampleDict1.txt";
@@ -30,10 +29,6 @@
 	var DEFAULT_ATTRIBUTE_ID = "John";
 	var DEFAULT_PREDICATE_TYPE = "CharacterDistance";
 	var DEFAULT_DISTANCE = 10;
-=======
-	var DEFAULT_KEYWORD = "Zika";
-	var DEFAULT_REGEX = "zika\s*(virus|fever)";
->>>>>>> 98355db5
 	var DEFAULT_ATTRIBUTES = "first name, last name";
 	var DEFAULT_LIMIT = 10;
 	var DEFAULT_OFFSET = 5;
@@ -44,7 +39,6 @@
 	
 	//Create Operator Helper Function 
 	function getExtraOperators(userInput, panel){
-<<<<<<< HEAD
 		var extraOperators = {};
 		  
 		if (panel == 'regex-panel'){
@@ -114,19 +108,6 @@
 				distance = DEFAULT_DISTANCE;
 			}
 			extraOperators['distance'] = distance;
-=======
-	  var extraOperators = {};
-	  
-	  if (panel == 'regex-panel'){
-		if (userInput == null || userInput == ''){
-			userInput = DEFAULT_REGEX;
-		}
-	    extraOperators['regex'] = userInput;
-	  }
-	  else if (panel == 'keyword-panel'){
-		if (userInput == null || userInput == ''){
-			userInput = DEFAULT_KEYWORD;
->>>>>>> 98355db5
 		}
 		return extraOperators;
 	};
@@ -252,21 +233,12 @@
 		var links = [];
 		
 		for(var operatorIndex in GUIJSON.operators){
-<<<<<<< HEAD
 			var currentOperator = GUIJSON['operators']
 			if (currentOperator.hasOwnProperty(operatorIndex)){
 				var attributes = {};
 				for(var attribute in currentOperator[operatorIndex]['properties']['attributes']){
 					if (currentOperator[operatorIndex]['properties']['attributes'].hasOwnProperty(attribute)){
 						attributes[attribute] = currentOperator[operatorIndex]['properties']['attributes'][attribute];
-=======
-			if(GUIJSON.operators.hasOwnProperty(operatorIndex) {
-				var attributes = {};
-				var currentOperator = GUIJSON['operators'][operatorIndex];
-				for(var attribute in currentOperator['properties']['attributes']){
-					if (currentOperator['properties']['attributes'].hasOwnProperty(attribute)){
-						attributes[attribute] = currentOperator['properties']['attributes'][attribute];
->>>>>>> 98355db5
 					}
 				}
 				operators.push(attributes);
