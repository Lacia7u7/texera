package edu.uci.ics.textdb.dataflow.regexmatch;

import java.util.ArrayList;
import java.util.List;

import org.apache.lucene.analysis.Analyzer;
import org.apache.lucene.queryparser.classic.MultiFieldQueryParser;
import org.apache.lucene.queryparser.classic.ParseException;
import org.apache.lucene.queryparser.classic.QueryParser;
import org.apache.lucene.search.Query;

import edu.uci.ics.textdb.api.common.IField;
import edu.uci.ics.textdb.api.common.IPredicate;
import edu.uci.ics.textdb.api.common.ITuple;
import edu.uci.ics.textdb.api.common.Schema;
import edu.uci.ics.textdb.api.dataflow.IOperator;
import edu.uci.ics.textdb.api.dataflow.ISourceOperator;
import edu.uci.ics.textdb.common.constants.DataConstants;
import edu.uci.ics.textdb.common.exception.DataFlowException;
import edu.uci.ics.textdb.common.exception.ErrorMessages;
import edu.uci.ics.textdb.common.field.DataTuple;
import edu.uci.ics.textdb.common.field.ListField;
import edu.uci.ics.textdb.common.field.Span;
import edu.uci.ics.textdb.common.utils.Utils;
import edu.uci.ics.textdb.dataflow.common.RegexPredicate;
import edu.uci.ics.textdb.dataflow.source.IndexBasedSourceOperator;
import edu.uci.ics.textdb.storage.DataReaderPredicate;

/**
 * Created by chenli on 3/25/16.
 * @author laishuying
 */
public class RegexMatcher implements IOperator {
    private RegexPredicate regexPredicate;
    
    private String regex;
    private List<String> fieldNameList;
    
    private Schema sourceTupleSchema;
    private Schema spanSchema;
    
	private IOperator inputOperator;
    
	private int limit;
	private int cursor;
	private int offset;
        
    // two available regex engines, RegexMatcher will try RE2J first 
	private enum RegexEngine {
		JavaRegex,
		RE2J
	}
	private RegexEngine regexEngine;
	private com.google.re2j.Pattern re2jPattern;
	private java.util.regex.Pattern javaPattern;
	
	
    public RegexMatcher(IPredicate predicate) throws DataFlowException{
    	this.cursor = -1;
    	this.offset = 0;
    	this.limit = Integer.MAX_VALUE;
    	this.regexPredicate = (RegexPredicate) predicate;
    	this.regex = regexPredicate.getRegex();
    	this.fieldNameList = regexPredicate.getFieldNameList();
    	
    	
    			
		// try Java Regex first
		try {
			this.javaPattern = java.util.regex.Pattern.compile(regex);
			this.regexEngine = RegexEngine.JavaRegex;
		// if Java Regex fails, try RE2J
		} catch (java.util.regex.PatternSyntaxException javaException) {
	    	try {
	    		this.re2jPattern = com.google.re2j.Pattern.compile(regexPredicate.getRegex());
				this.regexEngine = RegexEngine.RE2J;
			// if RE2J also fails, throw exception
	    	} catch (com.google.re2j.PatternSyntaxException re2jException) {
				throw new DataFlowException(javaException.getMessage(), javaException);
	    	}
		}		
    }
	
	
    @Override
    public ITuple getNextTuple() throws DataFlowException {
		try {
<<<<<<< HEAD
			if (limit == 0 || cursor >= offset + limit - 1){
				return null;
			}
			ITuple sourceTuple;
			ITuple resultTuple = null;
			while ((sourceTuple = inputOperator.getNextTuple()) != null) {     
	            resultTuple = computeNextTuple(sourceTuple);
	            
	            if (resultTuple != null) {
		            cursor++;
	            }
	            if (cursor >= offset){
	            	break;
	            }
			}
			return resultTuple;
=======
            ITuple sourceTuple = inputOperator.getNextTuple();
            if(sourceTuple == null){
                return null;
            }  
            
            this.spanList = computeMatches(sourceTuple);
            if (spanList != null && spanList.size() != 0) { // a list of matches found
                System.out.println(spanList.size());

            	List<IField> fields = sourceTuple.getFields();
            	return constructSpanTuple(fields, this.spanList);
            } else { // no match found
            	return getNextTuple();
            }
>>>>>>> 2744e7f6
        } catch (Exception e) {
            e.printStackTrace();
            throw new DataFlowException(e.getMessage(), e);
        }        
    }
    
    public void setLimit(int limit){
    	this.limit = limit;
    }
    
    public int getLimit(){
    	return this.limit;
    }
    
    public void setOffset(int offset){
    	this.offset = offset;
    }
    
    public int getOffset(){
    	return this.offset;
    }
    
    private ITuple constructSpanTuple(List<IField> fields, List<Span> spans) {
    	List<IField> fieldListDuplicate = new ArrayList<>(fields);
    	IField spanListField = new ListField<Span>(spans);
    	fieldListDuplicate.add(spanListField);
    	IField[]  fieldsDuplicate = fieldListDuplicate.toArray(new IField[fieldListDuplicate.size()]);
    	return new DataTuple(spanSchema, fieldsDuplicate);
    }
	
    
	/**
	 * This function returns a list of spans in the given tuple that match the
	 * regex For example, given tuple ("george watson", "graduate student", 23,
	 * "(949)888-8888") and regex "g[^\s]*", this function will return
	 * [Span(name, 0, 6, "g[^\s]*", "george
	 * watson"), Span(position, 0, 8, "g[^\s]*", "graduate student")]
	 * 
	 * @param tuple
	 *            document in which search is performed
	 * @return a list of spans describing the occurrence of a matching sequence
	 *         in the document
	 */
	public ITuple computeNextTuple(ITuple tuple) {
		List<Span> spanList = new ArrayList<>();
		if (tuple == null) {
			return null;
		}
		for (String fieldName : fieldNameList) {
			IField field = tuple.getField(fieldName);
			String fieldValue = field.getValue().toString();
			if (fieldValue == null) {
				return null;
			} else {
				switch (regexEngine) {
				case JavaRegex:
					spanList = javaRegexMatch(fieldValue, fieldName, spanList);
					break;
				case RE2J:
					spanList = re2jRegexMatch(fieldValue, fieldName, spanList);
					break;
				}
			}
		}
		if (spanList.isEmpty()) {
			return null;
		}
		return constructSpanTuple(tuple.getFields(),spanList);
	}
	
	
	private List<Span> javaRegexMatch(String fieldValue, String fieldName, List<Span> spanList) {
		java.util.regex.Matcher javaMatcher = this.javaPattern.matcher(fieldValue);
		while (javaMatcher.find()) {
			int start = javaMatcher.start();
			int end = javaMatcher.end();
			spanList.add(new Span(fieldName, start, end, 
					this.regexPredicate.getRegex(), fieldValue.substring(start, end)));
		}
		return spanList;
	}
	
	private List<Span> re2jRegexMatch(String fieldValue, String fieldName, List<Span> spanList) {
		com.google.re2j.Matcher re2jMatcher = this.re2jPattern.matcher(fieldValue);
		while (re2jMatcher.find()) {
			int start = re2jMatcher.start();
			int end = re2jMatcher.end();
			spanList.add(new Span(fieldName, start, end, 
					this.regexPredicate.getRegex(), fieldValue.substring(start, end)));
		}
		return spanList;
	}
	
	/**
	 * Use Java's built-in Regex Engine. <br>
	 * RegexMatcher is set to use Java Regex Engine by default. <br>
	 * @throws java.util.regex.PatternSyntaxException
	 */
	public void setRegexEngineToJava() throws java.util.regex.PatternSyntaxException {
		if (this.regexEngine == RegexEngine.JavaRegex) {
			return;
		} else {
			this.javaPattern = java.util.regex.Pattern.compile(this.regex);
			this.regexEngine = RegexEngine.JavaRegex;
		}
	}

	/**
	 * Use RE2J Regex Engine. <br>
	 * RegexMatcher is set to use Java Regex Engine by default. 
	 * Because Java Regex is usually faster than RE2J <br>
	 * @throws java.util.regex.PatternSyntaxException
	 */
	public void setRegexEngineToRE2J() throws java.util.regex.PatternSyntaxException {
		if (this.regexEngine == RegexEngine.RE2J) {
			return;
		} else {
			try {
				this.re2jPattern = com.google.re2j.Pattern.compile(this.regex);
				this.regexEngine = RegexEngine.RE2J;
			} catch (com.google.re2j.PatternSyntaxException e) {
				throw new java.util.regex.PatternSyntaxException(e.getDescription(), e.getPattern(), e.getIndex());
			}
		}
	}
	
	public String getRegexEngineString() {
		return this.regexEngine.toString();
	}
    
    
    @Override
    public void open() throws DataFlowException {
        if (this.inputOperator == null) {
            throw new DataFlowException(ErrorMessages.INPUT_OPERATOR_NOT_SPECIFIED);
        }
        
        
        try {
            inputOperator.open();
            this.spanSchema = Utils.createSpanSchema(this.inputOperator.getOutputSchema());
        } catch (Exception e) {
            e.printStackTrace();
            throw new DataFlowException(e.getMessage(), e);
        }
    }

    @Override
    public void close() throws DataFlowException {
        try {
            if (inputOperator != null) {
                inputOperator.close();   
            }
        } catch (Exception e) {
            e.printStackTrace();
            throw new DataFlowException(e.getMessage(), e);
        }
    }
    

    public Schema getSpanSchema() {
    	return spanSchema;
    }
    
    public String getRegex() {
    	return this.regex;
    }
    
    public IOperator getInputOperator() {
		return inputOperator;
	}

	public void setInputOperator(ISourceOperator inputOperator) {
		this.inputOperator = inputOperator;
	}


    @Override
    public Schema getOutputSchema() {
        return spanSchema;
    }
}<|MERGE_RESOLUTION|>--- conflicted
+++ resolved
@@ -85,7 +85,6 @@
     @Override
     public ITuple getNextTuple() throws DataFlowException {
 		try {
-<<<<<<< HEAD
 			if (limit == 0 || cursor >= offset + limit - 1){
 				return null;
 			}
@@ -102,22 +101,6 @@
 	            }
 			}
 			return resultTuple;
-=======
-            ITuple sourceTuple = inputOperator.getNextTuple();
-            if(sourceTuple == null){
-                return null;
-            }  
-            
-            this.spanList = computeMatches(sourceTuple);
-            if (spanList != null && spanList.size() != 0) { // a list of matches found
-                System.out.println(spanList.size());
-
-            	List<IField> fields = sourceTuple.getFields();
-            	return constructSpanTuple(fields, this.spanList);
-            } else { // no match found
-            	return getNextTuple();
-            }
->>>>>>> 2744e7f6
         } catch (Exception e) {
             e.printStackTrace();
             throw new DataFlowException(e.getMessage(), e);
