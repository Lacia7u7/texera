--- conflicted
+++ resolved
@@ -100,15 +100,11 @@
       )
     );
 
-<<<<<<< HEAD
-    const link = service.getJointjsLinkElement(getMockScanResultLink());
-=======
     const link = JointUIService.getJointLinkCell({
       linkID: 'link-1',
       source: { operatorID: 'operator1', portID: 'out0' },
       target: { operatorID: 'operator2', portID: 'in0' }
     });
->>>>>>> 9a16dfe0
 
     graph.addCell(link);
 
