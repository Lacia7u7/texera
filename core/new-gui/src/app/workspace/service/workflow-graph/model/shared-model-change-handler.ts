--- conflicted
+++ resolved
@@ -261,17 +261,10 @@
             for (const entry of event.changes.keys.entries()) {
               const contentKey = entry[0];
               if (contentKey === "viewResult") {
-<<<<<<< HEAD
-                const newCachedStatus = this.texeraGraph.sharedModel.operatorIDMap
-                  .get(operatorID)
-                  ?.get("viewResult") as boolean;
-                if (newCachedStatus) {
-=======
                 const newViewOpResultStatus = this.texeraGraph.sharedModel.operatorIDMap
                   .get(operatorID)
                   ?.get("viewResult") as boolean;
                 if (newViewOpResultStatus) {
->>>>>>> 33de6d33
                   this.texeraGraph.viewResultOperatorChangedSubject.next({
                     newViewResultOps: [operatorID],
                     newUnviewResultOps: [],
