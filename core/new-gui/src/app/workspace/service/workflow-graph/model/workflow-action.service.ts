import { Injectable } from "@angular/core";

import * as joint from "jointjs";
import { BehaviorSubject, merge, Observable, Subject } from "rxjs";
import { Workflow, WorkflowContent } from "../../../../common/type/workflow";
import { mapToRecord, recordToMap } from "../../../../common/util/map";
import { WorkflowMetadata } from "../../../../dashboard/user/type/workflow-metadata.interface";
import {
  Breakpoint,
  Comment,
  CommentBox,
  OperatorLink,
  OperatorPort,
  OperatorPredicate,
  Point,
  PortDescription,
} from "../../../types/workflow-common.interface";
import { JointUIService } from "../../joint-ui/joint-ui.service";
import { OperatorMetadataService } from "../../operator-metadata/operator-metadata.service";
import { UndoRedoService } from "../../undo-redo/undo-redo.service";
import { WorkflowUtilService } from "../util/workflow-util.service";
import { JointGraphWrapper } from "./joint-graph-wrapper";
import { Group, OperatorGroup, OperatorGroupReadonly } from "./operator-group";
import { SyncOperatorGroup } from "./sync-operator-group";
import { SyncTexeraModel } from "./sync-texera-model";
import { WorkflowGraph, WorkflowGraphReadonly } from "./workflow-graph";
import { filter } from "rxjs/operators";
import { isDefined } from "../../../../common/util/predicate";
import { environment } from "../../../../../environments/environment";
import { User } from "../../../../common/type/user";
import { SharedModelChangeHandler } from "./shared-model-change-handler";

/**
 *
 * WorkflowActionService exposes functions (actions) to modify the workflow graph model of Texera,
 *  such as addOperator, deleteOperator, addLink, deleteLink, etc.
 *
 * WorkflowActionService bundles a series of steps into atomic actions, like adding an operator and its outgoing link.
 *  It also checks the validity of these actions, for example, throws an error if deleting a nonsexist operator.
 *
 * All changes(actions) to the workflow graph should be called through WorkflowActionService,
 *
 * With the introduction of shared editing using yjs, WorkflowActionService will only make changes to its internal
 *  <code>{@link WorkflowGraph}</code>, and <code>{@link SharedModelChangeHandler}</code> will listen to changes to the
 *  WorkflowGraph to update JointGraph.
 *
 * For an overview of the services and updates with shared editing in WorkflowGraphModule, see workflow-graph-design.md.
 *
 */

@Injectable({
  providedIn: "root",
})
export class WorkflowActionService {
  public static readonly DEFAULT_WORKFLOW_NAME = "Untitled Workflow";
  private static readonly DEFAULT_WORKFLOW = {
    name: WorkflowActionService.DEFAULT_WORKFLOW_NAME,
    description: undefined,
    wid: undefined,
    creationTime: undefined,
    lastModifiedTime: undefined,
    readonly: false,
  };

  private readonly texeraGraph: WorkflowGraph;
  private readonly jointGraph: joint.dia.Graph;
  private readonly jointGraphWrapper: JointGraphWrapper;
  private readonly syncTexeraModel: SyncTexeraModel;
  private readonly syncOperatorGroup: SyncOperatorGroup;
  private readonly operatorGroup: OperatorGroup;
  private readonly sharedModelChangeHandler: SharedModelChangeHandler;
  // variable to temporarily hold the current workflow to switch view to a particular version
  private tempWorkflow?: Workflow;
  private workflowModificationEnabled = true;
  private enableModificationStream = new BehaviorSubject<boolean>(true);

  private workflowMetadata: WorkflowMetadata;
  private workflowMetadataChangeSubject: Subject<WorkflowMetadata> = new Subject<WorkflowMetadata>();

  constructor(
    private operatorMetadataService: OperatorMetadataService,
    private jointUIService: JointUIService,
    private undoRedoService: UndoRedoService,
    private workflowUtilService: WorkflowUtilService
  ) {
    this.texeraGraph = new WorkflowGraph();
    this.jointGraph = new joint.dia.Graph();
    this.jointGraphWrapper = new JointGraphWrapper(this.jointGraph);
    this.operatorGroup = new OperatorGroup(
      this.texeraGraph,
      this.jointGraph,
      this.jointGraphWrapper,
      this.workflowUtilService,
      this.jointUIService
    );
    this.syncTexeraModel = new SyncTexeraModel(this.texeraGraph, this.jointGraphWrapper, this.operatorGroup);
    this.sharedModelChangeHandler = new SharedModelChangeHandler(
      this.texeraGraph,
      this.jointGraph,
      this.jointGraphWrapper,
      this.jointUIService
    );
    this.syncOperatorGroup = new SyncOperatorGroup(this.texeraGraph, this.jointGraphWrapper, this.operatorGroup);
    this.workflowMetadata = WorkflowActionService.DEFAULT_WORKFLOW;
    this.undoRedoService.setUndoManager(this.texeraGraph.sharedModel.undoManager);

    this.handleJointElementDrag();
  }

  /**
   * Workflow modification lock interface (allows or prevents commands that would modify the workflow graph).
   */
  public enableWorkflowModification() {
    if (!this.workflowMetadata.readonly && !this.workflowModificationEnabled) {
      this.workflowModificationEnabled = true;
      this.enableModificationStream.next(true);
      this.undoRedoService.enableWorkFlowModification();
    }
  }

  public disableWorkflowModification() {
    if (!this.workflowModificationEnabled) {
      return;
    }
    this.workflowModificationEnabled = false;
    this.enableModificationStream.next(false);
    this.undoRedoService.disableWorkFlowModification();
  }

  public checkWorkflowModificationEnabled(): boolean {
    return this.workflowModificationEnabled;
  }

  public getWorkflowModificationEnabledStream(): Observable<boolean> {
    return this.enableModificationStream.asObservable();
  }

  /**
   * Gets joint paper, mainly used for co-editor presence.
   */
  public getJointGraph(): joint.dia.Graph {
    return this.jointGraph;
  }

  /**
   * Gets the read-only version of the TexeraGraph
   *  to access the properties and event streams.
   *
   * Texera Graph contains information about the logical workflow plan of Texera,
   *  such as the types and properties of the operators.
   */
  public getTexeraGraph(): WorkflowGraphReadonly {
    return this.texeraGraph;
  }

  /**
   * Gets the JointGraph Wrapper, which contains
   *  getter for properties and event streams as RxJS Observables.
   *
   * JointJS Graph contains information about the UI,
   *  such as the position of operator elements, and the event of user dragging a cell around.
   */
  public getJointGraphWrapper(): JointGraphWrapper {
    return this.jointGraphWrapper;
  }

  /**
   * Gets the read-only version of the OperatorGroup
   *  which provides access to properties, event streams,
   *  and some helper functions.
   */
  public getOperatorGroup(): OperatorGroupReadonly {
    return this.operatorGroup;
  }

  //////////////////////////////////////////////////////////////////////////////////////////////////////////////////////
  //                                      Below are all the actions available.                                        //
  //////////////////////////////////////////////////////////////////////////////////////////////////////////////////////

  /**
   * Adds an operator to the workflow graph at a point.
   * Throws an Error if the operator ID already existed in the Workflow Graph.
   *
   * @param operator
   * @param point
   */
  public addOperator(operator: OperatorPredicate, point: Point): void {
    // turn off multiselect since there's only one operator added
    this.jointGraphWrapper.setMultiSelectMode(false);
    // check that the operator doesn't exist
    this.texeraGraph.assertOperatorNotExists(operator.operatorID);
    // check that the operator type exists
    if (!this.operatorMetadataService.operatorTypeExists(operator.operatorType)) {
      throw new Error(`operator type ${operator.operatorType} is invalid`);
    }

    this.texeraGraph.bundleActions(() => {
      // add operator to texera graph
      this.texeraGraph.addOperator(operator);
      this.texeraGraph.sharedModel.elementPositionMap?.set(operator.operatorID, point);
    });
  }

  /**
   * Deletes an operator from the workflow graph, also deleting associated links.
   * Throws an Error if the operator ID doesn't exist in the Workflow Graph.
   * @param operatorID
   */
  public deleteOperator(operatorID: string): void {
    this.unhighlightOperators(operatorID);
    this.texeraGraph.bundleActions(() => {
      const linksToDelete = new Map<OperatorLink, number>();
      this.getTexeraGraph()
        .getAllLinks()
        .filter(link => link.source.operatorID === operatorID || link.target.operatorID === operatorID)
        .forEach(link => linksToDelete.set(link, this.getOperatorGroup().getLinkLayerByGroup(link.linkID)));
      linksToDelete.forEach((linkLayer, link) => this.deleteLinkWithID(link.linkID));
      this.texeraGraph.assertOperatorExists(operatorID);
      this.texeraGraph.deleteOperator(operatorID);
      if (this.texeraGraph.sharedModel.elementPositionMap.has(operatorID))
        this.texeraGraph.sharedModel.elementPositionMap.delete(operatorID);
    });
  }

  public addPort(operatorID: string, isInput: boolean, allowMultiInputs?: boolean): void {
    const operator = this.texeraGraph.getOperator(operatorID);
    const prefix = isInput ? "input-" : "output-";
    let suffix = isInput ? operator.inputPorts.length : operator.outputPorts.length;
    let portID = prefix + suffix;
    // make sure portID has no conflict
    while (operator.inputPorts.find(p => p.portID === portID) !== undefined) {
      suffix += 1;
      portID = prefix + suffix;
    }

    const port: PortDescription = { portID, displayName: portID, allowMultiInputs, isDynamicPort: true };

    if (!operator.dynamicInputPorts && isInput) {
      throw new Error(`operator ${operatorID} does not have dynamic input ports`);
    }
    if (!operator.dynamicOutputPorts && !isInput) {
      throw new Error(`operator ${operatorID} does not have dynamic output ports`);
    }
    if (!isInput && allowMultiInputs !== undefined) {
      throw new Error("error: allowMultiInputs property of an output port should not be specified");
    }

    this.texeraGraph.bundleActions(() => {
      // add port to the operator
      this.texeraGraph.assertOperatorExists(operatorID);
      this.texeraGraph.addPort(operatorID, port, isInput);
    });
  }

  public removePort(operatorID: string, isInput: boolean): void {
    this.texeraGraph.bundleActions(() => {
      this.texeraGraph.assertOperatorExists(operatorID);
      this.texeraGraph.removePort(operatorID, isInput);
    });
  }

  /**
   * Unhighlight currently selected elements and adds a comment box.
   * @param commentBox
   */
  public addCommentBox(commentBox: CommentBox): void {
    const currentHighlights = this.jointGraphWrapper.getCurrentHighlights();
    this.jointGraphWrapper.unhighlightElements(currentHighlights);
    this.jointGraphWrapper.setMultiSelectMode(false);
    this.texeraGraph.bundleActions(() => {
      this.texeraGraph.addCommentBox({ ...commentBox, comments: [] });
      for (const comment of commentBox.comments) {
        this.addComment(comment, commentBox.commentBoxID);
      }
    });
  }

  /**
   * Adds given operators and links to the workflow graph.
   * @param operatorsAndPositions
   * @param links
   * @param groups
   * @param breakpoints
   * @param commentBoxes
   */
  public addOperatorsAndLinks(
    operatorsAndPositions: readonly { op: OperatorPredicate; pos: Point }[],
    links?: readonly OperatorLink[],
    groups?: readonly Group[],
    breakpoints?: ReadonlyMap<string, Breakpoint>,
    commentBoxes?: ReadonlyArray<CommentBox>
  ): void {
    // remember currently highlighted operators and groups
    const currentHighlights = this.jointGraphWrapper.getCurrentHighlights();
    // unhighlight previous highlights
    this.jointGraphWrapper.unhighlightElements(currentHighlights);
    this.jointGraphWrapper.setMultiSelectMode(operatorsAndPositions.length > 1);
    this.texeraGraph.bundleActions(() => {
      for (const operatorsAndPosition of operatorsAndPositions) {
        this.addOperator(operatorsAndPosition.op, operatorsAndPosition.pos);
      }
      if (links) {
        for (let i = 0; i < links.length; i++) {
          this.addLink(links[i]);
        }
        if (breakpoints !== undefined) {
          breakpoints.forEach((breakpoint, linkID) => this.setLinkBreakpoint(linkID, breakpoint));
        }
      }
      if (isDefined(commentBoxes)) {
        commentBoxes.forEach(commentBox => this.addCommentBox(commentBox));
      }
    });
  }

  /**
   * Deletes a comment box.
   * @param commentBoxID
   */
  public deleteCommentBox(commentBoxID: string): void {
    this.texeraGraph.assertCommentBoxExists(commentBoxID);
    this.texeraGraph.deleteCommentBox(commentBoxID);
  }

  /**
   * Deletes given operators and links from the workflow graph.
   * @param operatorIDs
   * @param linkIDs
   * @param groupIDs
   */
  public deleteOperatorsAndLinks(
    operatorIDs: readonly string[],
    linkIDs: readonly string[],
    groupIDs?: readonly string[]
  ): void {
    // combines operators in selected groups and operators explicitly
    const operatorIDsCopy = Array.from(
      new Set(
        operatorIDs.concat(
          (groupIDs ?? []).flatMap(groupID =>
            Array.from(this.operatorGroup.getGroup(groupID).operators.values()).map(
              operatorInfo => operatorInfo.operator.operatorID
            )
          )
        )
      )
    );

    // save links to be deleted, including links explicitly deleted and implicitly deleted with their operators
    const linksToDelete = new Map<OperatorLink, number>();

    this.texeraGraph.bundleActions(() => {
      // delete links required by this command
      linkIDs
        .map(linkID => this.getTexeraGraph().getLinkWithID(linkID))
        .forEach(link => linksToDelete.set(link, this.getOperatorGroup().getLinkLayerByGroup(link.linkID)));
      // delete links related to the deleted operator
      this.getTexeraGraph()
        .getAllLinks()
        .filter(
          link => operatorIDsCopy.includes(link.source.operatorID) || operatorIDsCopy.includes(link.target.operatorID)
        )
        .forEach(link => linksToDelete.set(link, this.getOperatorGroup().getLinkLayerByGroup(link.linkID)));
      linksToDelete.forEach((layer, link) => this.deleteLinkWithID(link.linkID));
      operatorIDsCopy.forEach(operatorID => {
        this.deleteOperator(operatorID);
      });
    });
  }

  /**
   * Handles the auto layout function
   *
   */
  // Originally: drag Operator
  public autoLayoutWorkflow(): void {
    // This also changes element positions, but we handle this separately.
    this.texeraGraph.bundleActions(() => {
      this.undoRedoService.setListenJointCommand(false);
      this.jointGraphWrapper.autoLayoutJoint();
      for (const operator of this.texeraGraph.getAllOperators()) {
        const operatorID = operator.operatorID;
        const newPosition = this.jointGraphWrapper.getElementPosition(operatorID);
        if (this.texeraGraph.sharedModel.elementPositionMap.get(operatorID) !== newPosition) {
          this.texeraGraph.sharedModel.elementPositionMap.set(operatorID, newPosition);
        }
      }
      for (const commentBox of this.texeraGraph.getAllCommentBoxes()) {
        const commentBoxID = commentBox.commentBoxID;
        const newPosition = this.jointGraphWrapper.getElementPosition(commentBoxID);
        if (this.texeraGraph.sharedModel.elementPositionMap.get(commentBoxID) !== newPosition) {
          this.texeraGraph.sharedModel.elementPositionMap.set(commentBoxID, newPosition);
        }
      }
      this.undoRedoService.setListenJointCommand(true);
    });
  }

  /**
   * Adds a link to the workflow graph
   * Throws an Error if the link ID or the link with same source and target already exists.
   * @param link
   */
  public addLink(link: OperatorLink): void {
    this.texeraGraph.assertLinkNotExists(link);
    this.texeraGraph.assertLinkIsValid(link);
    this.texeraGraph.addLink(link);
  }

  /**
   * Deletes a link with the linkID from the workflow graph
   * Throws an Error if the linkID doesn't exist in the workflow graph.
   * @param linkID
   */
  public deleteLinkWithID(linkID: string): void {
    this.texeraGraph.assertLinkWithIDExists(linkID);
    this.unhighlightLinks(linkID);
    this.texeraGraph.deleteLinkWithID(linkID);
  }

  /**
   * Deletes a link based on the source and target port.
   * @param source
   * @param target
   */
  public deleteLink(source: OperatorPort, target: OperatorPort): void {
    const link = this.getTexeraGraph().getLink(source, target);
    this.deleteLinkWithID(link.linkID);
  }

  /**
   * Replaces the property object with a new one. This is a coarse-grained method for shared-editing.
   * @param operatorID
   * @param newProperty
   */
  public setOperatorProperty(operatorID: string, newProperty: object): void {
    this.texeraGraph.bundleActions(() => {
      this.texeraGraph.setOperatorProperty(operatorID, newProperty);
    });
  }

  public setPortProperty(operatorPortID: OperatorPort, newProperty: object) {
    this.texeraGraph.bundleActions(() => {
      this.texeraGraph.setPortProperty(operatorPortID, newProperty);
    });
  }

  /**
   * set a given link's breakpoint properties to specific values
   */
  public setLinkBreakpoint(linkID: string, newBreakpoint: Breakpoint | undefined): void {
    this.texeraGraph.bundleActions(() => {
      this.texeraGraph.setLinkBreakpoint(linkID, newBreakpoint);
    });
  }

  /**
   * Set the link's breakpoint property to empty to remove the breakpoint
   *
   * @param linkID
   */
  public removeLinkBreakpoint(linkID: string): void {
    this.texeraGraph.bundleActions(() => {
      this.setLinkBreakpoint(linkID, undefined);
    });
  }

  public addComment(comment: Comment, commentBoxID: string): void {
    this.texeraGraph.bundleActions(() => {
      this.texeraGraph.addCommentToCommentBox(comment, commentBoxID);
    });
  }

  public deleteComment(creatorID: number, creationTime: string, commentBoxID: string): void {
    this.texeraGraph.bundleActions(() => {
      this.texeraGraph.deleteCommentFromCommentBox(creatorID, creationTime, commentBoxID);
    });
  }

  public editComment(creatorID: number, creationTime: string, commentBoxID: string, newContent: string): void {
    this.texeraGraph.bundleActions(() => {
      this.texeraGraph.editCommentInCommentBox(creatorID, creationTime, commentBoxID, newContent);
    });
  }

  public highlightOperators(multiSelect: boolean, ...ops: string[]): void {
    this.getJointGraphWrapper().setMultiSelectMode(multiSelect);
    this.getJointGraphWrapper().highlightOperators(...ops);
    this.getTexeraGraph().updateSharedModelAwareness(
      "highlighted",
      this.jointGraphWrapper.getCurrentHighlightedOperatorIDs()
    );
  }

  public unhighlightOperators(...ops: string[]): void {
    this.getJointGraphWrapper().unhighlightOperators(...ops);
    this.getTexeraGraph().updateSharedModelAwareness(
      "highlighted",
      this.jointGraphWrapper.getCurrentHighlightedOperatorIDs()
    );
  }

  public highlightLinks(multiSelect: boolean, ...links: string[]): void {
    this.getJointGraphWrapper().setMultiSelectMode(multiSelect);
    this.getJointGraphWrapper().highlightLinks(...links);
  }

  public unhighlightLinks(...links: string[]): void {
    this.getJointGraphWrapper().unhighlightLinks(...links);
  }

  public highlightCommentBoxes(multiSelect: boolean, ...commentBoxIDs: string[]): void {
    this.getJointGraphWrapper().setMultiSelectMode(multiSelect);
    this.getJointGraphWrapper().highlightCommentBoxes(...commentBoxIDs);
  }

  public highlightElements(multiSelect: boolean, ...elementIDs: string[]): void {
    this.getJointGraphWrapper().setMultiSelectMode(multiSelect);
    this.highlightOperators(multiSelect, ...elementIDs.filter(id => this.texeraGraph.hasOperator(id)));
    this.highlightLinks(multiSelect, ...elementIDs.filter(id => this.texeraGraph.hasLinkWithID(id)));
    this.highlightCommentBoxes(multiSelect, ...elementIDs.filter(id => this.texeraGraph.hasCommentBox(id)));
  }

  public highlightPorts(multiSelect: boolean, ...ports: OperatorPort[]): void {
    this.getJointGraphWrapper().setMultiSelectMode(multiSelect);
    this.getJointGraphWrapper().highlightPorts(...ports);
  }

  public unhighlightPorts(...ports: OperatorPort[]): void {
    this.getJointGraphWrapper().unhighlightPorts(...ports);
  }

  public disableOperators(ops: readonly string[]): void {
    this.texeraGraph.bundleActions(() => {
      ops.forEach(op => {
        this.getTexeraGraph().disableOperator(op);
      });
    });
  }

  public enableOperators(ops: readonly string[]): void {
    this.texeraGraph.bundleActions(() => {
      ops.forEach(op => {
        this.getTexeraGraph().enableOperator(op);
      });
    });
  }

  public markReuseResults(ops: readonly string[]): void {
    this.texeraGraph.bundleActions(() => {
      ops.forEach(op => {
        this.getTexeraGraph().markReuseResult(op);
      });
<<<<<<< HEAD
    })
=======
    });
>>>>>>> 33de6d33
  }

  public removeMarkReuseResults(ops: readonly string[]): void {
    this.texeraGraph.bundleActions(() => {
      ops.forEach(op => {
        this.getTexeraGraph().removeMarkReuseResult(op);
      });
<<<<<<< HEAD
    })
  }

  public cacheOperators(ops: readonly string[]): void {
=======
    });
  }

  public setViewOperatorResults(ops: readonly string[]): void {
>>>>>>> 33de6d33
    this.texeraGraph.bundleActions(() => {
      ops.forEach(op => {
        this.getTexeraGraph().setViewOperatorResult(op);
      });
    });
  }

  public unsetViewOperatorResults(ops: readonly string[]): void {
    this.texeraGraph.bundleActions(() => {
      ops.forEach(op => {
        this.getTexeraGraph().unsetViewOperatorResult(op);
      });
    });
  }

  public setOperatorVersion(operatorId: string, newVersion: string): void {
    this.getTexeraGraph().changeOperatorVersion(operatorId, newVersion);
  }

  //////////////////////////////////////////////////////////////////////////////////////////////////////////////////////
  //                             Below are workflow-level and metadata-related methods.                               //
  //////////////////////////////////////////////////////////////////////////////////////////////////////////////////////

  /**
   * Refreshes the internal shared model and joins a new shared-editing room.
   *
   * This method also updates the undo manager.
   * @param workflowId optional, but needed if you want to join shared editing.
   * @param user optional, but needed if you want to have user presence.
   */
  public setNewSharedModel(workflowId?: number, user?: User) {
    this.texeraGraph.loadNewYModel(workflowId, user);
    this.undoRedoService.setUndoManager(this.texeraGraph.sharedModel.undoManager);
  }

  /**
   * Destroys shared-editing related structures and quits the shared editing session.
   */
  public destroySharedModel(): void {
    this.texeraGraph.destroyYModel();
  }

  /**
   * Reload the given workflow, update workflowMetadata and workflowContent.
   * This method is based on the assumption that this is on a new SharedModel.
   *
   * <b>Warning: this resets the workflow but not the SharedModel, so make sure to quit the shared-editing session
   * (<code>{@link destroySharedModel}</code>) before using this method.</b>
   */
  public reloadWorkflow(workflow: Workflow | undefined, asyncRendering = environment.asyncRenderingEnabled): void {
    this.jointGraphWrapper.jointGraphContext.withContext({ async: asyncRendering }, () => {
      this.setWorkflowMetadata(workflow);
      // remove the existing operators on the paper currently

      this.deleteOperatorsAndLinks(
        this.getTexeraGraph()
          .getAllOperators()
          .map(op => op.operatorID),
        []
      );

      this.getTexeraGraph()
        .getAllCommentBoxes()
        .forEach(commentBox => this.deleteCommentBox(commentBox.commentBoxID));

      if (workflow === undefined) {
        this.setNewSharedModel();
        return;
      }

      const workflowContent: WorkflowContent = workflow.content;

      const operatorsAndPositions: { op: OperatorPredicate; pos: Point }[] = [];
      workflowContent.operators.forEach(op => {
        const opPosition = workflowContent.operatorPositions[op.operatorID];
        if (!opPosition) {
          throw new Error(`position error: ${op.operatorID}`);
        }
        operatorsAndPositions.push({ op: op, pos: opPosition });
      });

      const links: OperatorLink[] = workflowContent.links;

      const groups: readonly Group[] = workflowContent.groups.map(group => {
        return {
          groupID: group.groupID,
          operators: recordToMap(group.operators),
          links: recordToMap(group.links),
          inLinks: group.inLinks,
          outLinks: group.outLinks,
          collapsed: group.collapsed,
        };
      });

      const breakpoints = new Map(Object.entries(workflowContent.breakpoints));

      const commentBoxes = workflowContent.commentBoxes;

      this.addOperatorsAndLinks(operatorsAndPositions, links, groups, breakpoints, commentBoxes);

      // operators and links shouldn't be highlighted during page reload
      const jointGraphWrapper = this.getJointGraphWrapper();
      jointGraphWrapper.unhighlightOperators(...jointGraphWrapper.getCurrentHighlightedOperatorIDs());
      jointGraphWrapper.unhighlightLinks(...jointGraphWrapper.getCurrentHighlightedLinkIDs());

      // restore the view point
      this.getJointGraphWrapper().restoreDefaultZoomAndOffset();
    });

    // After reloading a workflow, need to clear undo/redo stacks because some of the actions involved in reloading
    // may remain in the undo manager.

    this.undoRedoService.clearUndoStack();
    this.undoRedoService.clearRedoStack();
  }

  public workflowChanged(): Observable<unknown> {
    return merge(
      this.getTexeraGraph().getOperatorAddStream(),
      this.getTexeraGraph().getOperatorDeleteStream(),
      this.getTexeraGraph().getLinkAddStream(),
      this.getTexeraGraph().getLinkDeleteStream(),
      this.getTexeraGraph().getPortAddedOrDeletedStream(),
      this.getOperatorGroup().getGroupAddStream(),
      this.getOperatorGroup().getGroupDeleteStream(),
      this.getOperatorGroup().getGroupCollapseStream(),
      this.getOperatorGroup().getGroupExpandStream(),
      this.getTexeraGraph().getOperatorPropertyChangeStream(),
      this.getTexeraGraph().getBreakpointChangeStream(),
      this.getJointGraphWrapper().getElementPositionChangeEvent(),
      this.getTexeraGraph().getDisabledOperatorsChangedStream(),
      this.getTexeraGraph().getCommentBoxAddStream(),
      this.getTexeraGraph().getCommentBoxDeleteStream(),
      this.getTexeraGraph().getCommentBoxAddCommentStream(),
      this.getTexeraGraph().getCommentBoxDeleteCommentStream(),
      this.getTexeraGraph().getCommentBoxEditCommentStream(),
      this.getTexeraGraph().getViewResultOperatorsChangedStream(),
      this.getTexeraGraph().getReuseCacheOperatorsChangedStream(),
      this.getTexeraGraph().getOperatorDisplayNameChangedStream(),
      this.getTexeraGraph().getOperatorVersionChangedStream(),
      this.getTexeraGraph().getPortDisplayNameChangedSubject(),
      this.getTexeraGraph().getPortPropertyChangedStream()
    );
  }

  public workflowMetaDataChanged(): Observable<WorkflowMetadata> {
    return this.workflowMetadataChangeSubject.asObservable();
  }

  /**
   * This is not included in shared editing.
   * @param workflowMetaData
   */
  public setWorkflowMetadata(workflowMetaData: WorkflowMetadata | undefined): void {
    if (this.workflowMetadata === workflowMetaData) {
      return;
    }

    const newMetadata = workflowMetaData === undefined ? WorkflowActionService.DEFAULT_WORKFLOW : workflowMetaData;
    this.workflowMetadata = newMetadata;
    this.workflowMetadataChangeSubject.next(newMetadata);
  }

  public getWorkflowMetadata(): WorkflowMetadata {
    return this.workflowMetadata;
  }

  public getWorkflowContent(): WorkflowContent {
    // collect workflow content
    const texeraGraph = this.getTexeraGraph();
    const operators = texeraGraph.getAllOperators();
    const links = texeraGraph.getAllLinks();
    const operatorPositions: { [key: string]: Point } = {};
    const commentBoxes = texeraGraph.getAllCommentBoxes();

    const groups = this.getOperatorGroup()
      .getAllGroups()
      .map(group => {
        return {
          groupID: group.groupID,
          operators: mapToRecord(group.operators),
          links: mapToRecord(group.links),
          inLinks: group.inLinks,
          outLinks: group.outLinks,
          collapsed: group.collapsed,
        };
      });
    const breakpointsMap = texeraGraph.getAllLinkBreakpoints();
    const breakpoints: Record<string, Breakpoint> = {};
    breakpointsMap.forEach((value, key) => (breakpoints[key] = value));
    texeraGraph
      .getAllOperators()
      .forEach(
        op =>
          (operatorPositions[op.operatorID] = this.texeraGraph.sharedModel.elementPositionMap?.get(
            op.operatorID
          ) as Point)
      );
    return {
      operators,
      operatorPositions,
      links,
      groups,
      breakpoints,
      commentBoxes,
    };
  }

  public getWorkflow(): Workflow {
    return {
      ...this.workflowMetadata,
      ...{ content: this.getWorkflowContent() },
    };
  }

  /**
   * Used for previewing a version. Will clean-up shared editing session before doing so.
   * @param workflow
   */
  public setTempWorkflow(workflow: Workflow): void {
    if (this.texeraGraph.sharedModel.wsProvider.shouldConnect) {
      this.texeraGraph.sharedModel.wsProvider.disconnect();
    }
    this.tempWorkflow = workflow;
  }

  /**
   * Used for ending version preview. Will re-connect to shared editing session after doing so.
   */
  public resetTempWorkflow(): void {
    this.tempWorkflow = undefined;
    this.texeraGraph.sharedModel.wsProvider.connect();
  }

  public getTempWorkflow(): Workflow | undefined {
    return this.tempWorkflow;
  }

  /**
   * This is not included in shared editing.
   * @param name
   */
  public setWorkflowName(name: string): void {
    const newName = name.trim().length > 0 ? name : WorkflowActionService.DEFAULT_WORKFLOW_NAME;
    this.setWorkflowMetadata({ ...this.workflowMetadata, name: newName });
  }

  /**
   * Need to quit shared-editing room at first.
   */
  public resetAsNewWorkflow() {
    this.destroySharedModel();
    this.reloadWorkflow(undefined);
  }

  //////////////////////////////////////////////////////////////////////////////////////////////////////////////////////
  //                                          Below are private methods.                                              //
  //////////////////////////////////////////////////////////////////////////////////////////////////////////////////////

  /**
   * Subscribes to element position changes from joint graph and updates them in TexeraGraph.
   *
   * Also subscribes to element position change event stream,
   *  checks if the element (operator) is moved by user and
   *  if the moved element is currently highlighted,
   *  if it is, moves other highlighted elements (operators) along with it,
   *    links will automatically move with operators.
   *
   *  The subscriptions need and only need to be initiated once,
   *    unlike observers in <code>{@link SharedModelChangeHandler}</code>.
   * @private
   */
  private handleJointElementDrag(): void {
    this.jointGraphWrapper
      .getElementPositionChangeEvent()
      .pipe(
        filter(() => this.jointGraphWrapper.getListenPositionChange()),
        filter(() => this.undoRedoService.listenJointCommand),
        filter(() => this.texeraGraph.getSyncTexeraGraph()),
        filter(movedElement =>
          this.jointGraphWrapper
            .getCurrentHighlightedOperatorIDs()
            .concat(this.jointGraphWrapper.getCurrentHighlightedCommentBoxIDs())
            .includes(movedElement.elementID)
        )
      )
      .subscribe(movedElement => {
        this.texeraGraph.bundleActions(() => {
          if (
            this.texeraGraph.sharedModel.elementPositionMap.get(movedElement.elementID) !== movedElement.newPosition
          ) {
            // For syncing ops/comment boxes in shared editing
            this.texeraGraph.sharedModel.elementPositionMap.set(movedElement.elementID, movedElement.newPosition);
            // For moving all highlighted operators
            const selectedElements = this.jointGraphWrapper
              .getCurrentHighlightedOperatorIDs()
              .concat(this.jointGraphWrapper.getCurrentHighlightedCommentBoxIDs());
            const offsetX = movedElement.newPosition.x - movedElement.oldPosition.x;
            const offsetY = movedElement.newPosition.y - movedElement.oldPosition.y;
            this.jointGraphWrapper.setListenPositionChange(false);
            this.undoRedoService.setListenJointCommand(false);
            selectedElements
              .filter(elementID => elementID !== movedElement.elementID)
              .forEach(elementID => {
                this.jointGraphWrapper.setElementPosition(elementID, offsetX, offsetY);
                this.texeraGraph.sharedModel.elementPositionMap.set(
                  elementID,
                  this.jointGraphWrapper.getElementPosition(elementID)
                );
                // The position of comment box is included in its object, so we only set it here for persistence.
                if (elementID.includes("commentBox")) {
                  this.texeraGraph.sharedModel.commentBoxMap
                    .get(elementID)
                    ?.set("commentBoxPosition", this.jointGraphWrapper.getElementPosition(elementID));
                }
              });
            this.jointGraphWrapper.setListenPositionChange(true);
            this.undoRedoService.setListenJointCommand(true);
          }
        });
      });
  }
}<|MERGE_RESOLUTION|>--- conflicted
+++ resolved
@@ -551,11 +551,7 @@
       ops.forEach(op => {
         this.getTexeraGraph().markReuseResult(op);
       });
-<<<<<<< HEAD
-    })
-=======
-    });
->>>>>>> 33de6d33
+    });
   }
 
   public removeMarkReuseResults(ops: readonly string[]): void {
@@ -563,17 +559,10 @@
       ops.forEach(op => {
         this.getTexeraGraph().removeMarkReuseResult(op);
       });
-<<<<<<< HEAD
-    })
-  }
-
-  public cacheOperators(ops: readonly string[]): void {
-=======
     });
   }
 
   public setViewOperatorResults(ops: readonly string[]): void {
->>>>>>> 33de6d33
     this.texeraGraph.bundleActions(() => {
       ops.forEach(op => {
         this.getTexeraGraph().setViewOperatorResult(op);
