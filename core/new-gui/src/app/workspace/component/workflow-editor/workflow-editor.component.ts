<<<<<<< HEAD
import { WorkflowUtilService } from './../../service/workflow-graph/util/workflow-util.service';
import { WorkflowActionService } from './../../service/workflow-graph/model/workflow-action.service';
import { JointModelService } from './../../service/workflow-graph/model/jointjs-model.service';
=======
>>>>>>> e00f041a
import { Component, AfterViewInit } from '@angular/core';
import { Observable } from 'rxjs/Observable';
import '../../../common/rxjs-operators';

import * as joint from 'jointjs';
import { JointUIService } from '../../service/joint-ui/joint-ui.service';

/**
 * WorkflowEditorComponent is the componenet for the main workflow editor part of the UI.
 *
 * This componenet is binded with the JointJS paper. JointJS handles the operations of the main workflow.
 * The JointJS UI events are wrapped into observables and exposed to other components / services.
 *
 * See JointJS documentation for the list of events that can be captured on the JointJS paper view.
 * https://resources.jointjs.com/docs/jointjs/v2.0/joint.html#dia.Paper.events
 *
 * @author Zuozhi Wang
 * @author Henry Chen
 *
*/
@Component({
  selector: 'texera-workflow-editor',
  templateUrl: './workflow-editor.component.html',
  styleUrls: ['./workflow-editor.component.scss']
})
export class WorkflowEditorComponent implements AfterViewInit {

  // the DOM element ID of the main editor. It can be used by jQuery and jointJS to find the DOM element
  // in the HTML template, the div element ID is set using this variable
  public readonly WORKFLOW_EDITOR_JOINTJS_WRAPPER_ID = 'texera-workflow-editor-jointjs-wrapper-id';
  public readonly WORKFLOW_EDITOR_JOINTJS_ID = 'texera-workflow-editor-jointjs-body-id';

<<<<<<< HEAD
  paper: joint.dia.Paper;
  graph: joint.dia.Graph;

  constructor(
    private jointUIService: JointUIService,
    private jointModelService: JointModelService,
    private workflowActionService: WorkflowActionService,
    private workflowUtilService: WorkflowUtilService
  ) {
    this.graph = jointModelService.getJointGraph();
  }

  ngAfterViewInit() {

    const paper = this.getJointjsPaper();
    this.paper = paper;
    this.jointModelService.registerJointPaper(this.paper);

    // add a 500ms delay for joint-ui.service to fetch the operator metaData
    // this code is temporary and will be deleted in future PRs when drag
    // and drop is implemented

    // Observable.of([]).delay(500).subscribe(
    //   emptyData => {
    //     // add some dummy operators and links to show that JointJS works
    //     this.workflowActionService.addOperator(
    //       this.workflowUtilService.getNewOperatorPredicate('ScanSource'),
    //       { x: 300, y: 250 }
    //     );

    //     this.workflowActionService.addOperator(
    //       this.workflowUtilService.getNewOperatorPredicate('ViewResults'),
    //       { x: 500, y: 200 }
    //     );

    //     this.workflowActionService.addOperator(
    //       this.workflowUtilService.getNewOperatorPredicate('ViewResults'),
    //       { x: 500, y: 300 }
    //     );

    //   }
    // );
=======
  public paper: joint.dia.Paper = null;
  // this is only the temporary place for the graph variable
  // it will be moved to a service in subsequent PRs
  public graph: joint.dia.Graph = new joint.dia.Graph();

  constructor(
    private jointUIService: JointUIService
  ) { }

  ngAfterViewInit() {

    this.createJointjsPaper();

    Observable.fromEvent(window, 'resize').auditTime(1000).subscribe(
      resizeEvent => {this.paper.setDimensions(this.getWrapperElementSize().width, this.getWrapperElementSize().height); }
    );

    // add a 500ms delay for joint-ui.service to fetch the operator metaData
    // this code is temporary and will be deleted in future PRs when drag
    // and drop is implemented
    Observable.of([]).delay(500).subscribe(
      emptyData => {
        // add some dummy operators and links to show that JointJS works
        this.graph.addCell(
          this.jointUIService.getJointjsOperatorElement(
            'ScanSource',
            'operator1',
            100, 100
          )
        );

        this.graph.addCell(
          this.jointUIService.getJointjsOperatorElement(
            'ViewResults',
            'operator2',
            500, 100
          )
        );

        const link = this.jointUIService.getJointjsLinkElement(
          { operatorID: 'operator1', portID: 'out0' },
          { operatorID: 'operator2', portID: 'in0' }
        );

        this.graph.addCell(link);
      }
    );
  }

  /**
   * Creates a JointJS Paper object, which is the JointJS view object responsible for
   *  rendering the workflow cells and handle UI events.
   *
   * JointJS documentation about paper: https://resources.jointjs.com/docs/jointjs/v2.0/joint.html#dia.Paper
   */
  private createJointjsPaper(): void {

    const paper = new joint.dia.Paper({
      // bind the DOM element
      el: $('#' + this.WORKFLOW_EDITOR_JOINTJS_ID),
      // bind the jointjs graph model
      model: this.graph,
      // set the width and height of the paper to be the width height of the parent wrapper element
      width: this.getWrapperElementSize().width,
      height: this.getWrapperElementSize().height,
      // set grid size to 1px (smallest grid)
      gridSize: 1,
      // enable jointjs feature that automatically snaps a link to the closest port when user drops a link
      snapLinks: true,
      // disable jointjs default action that can make a link not connect to an operator
      linkPinning: false,
      // provide a validation to determine if two ports could be connected (only output connect to input is allowed)
      validateConnection: validateOperatorConnection,
      // provide a validation to determine if the port where link starts from is an out port
      validateMagnet: validateOperatorMagnet,
      // disable jointjs default action of adding vertexes to the link
      interactive: { vertexAdd: false },
      // set a default link element used by jointjs when user creates a link on UI
      defaultLink: this.jointUIService.getDefaultLinkElement(),
      // disable jointjs default action that stops propagate click events on jointjs paper
      preventDefaultBlankAction: false,
      // disable jointjs default action that prevents normal right click menu showing up on jointjs paper
      preventContextMenu: false,
    });

    this.paper = paper;
  }

  /**
   * get the width and height of the parent wrapper element
   */
  private getWrapperElementSize(): {width: number, height: number} {
    return {
      width: $('#' + this.WORKFLOW_EDITOR_JOINTJS_WRAPPER_ID).width(),
      height: $('#' + this.WORKFLOW_EDITOR_JOINTJS_WRAPPER_ID).height()
    };
>>>>>>> e00f041a
  }
}

/**
* This function is provided to JointJS to disable some invalid connections on the UI.
* If the connection is invalid, users are not able to connect the links on the UI.
*
* https://resources.jointjs.com/docs/jointjs/v2.0/joint.html#dia.Paper.prototype.options.validateConnection
*
* @param sourceView
* @param sourceMagnet
* @param targetView
* @param targetMagnet
*/
function validateOperatorConnection(sourceView: joint.dia.CellView, sourceMagnet: SVGElement,
  targetView: joint.dia.CellView, targetMagnet: SVGElement): boolean {
  // user cannot draw connection starting from the input port (left side)
  if (sourceMagnet && sourceMagnet.getAttribute('port-group') === 'in') { return false; }

  // user cannot connect to the output port (right side)
  if (targetMagnet && targetMagnet.getAttribute('port-group') === 'out') { return false; }

  return sourceView.id !== targetView.id;
}

/**
* This function is provided to JointJS to disallow links starting from an in port.
*
* https://resources.jointjs.com/docs/jointjs/v2.0/joint.html#dia.Paper.prototype.options.validateMagnet
*
* @param cellView
* @param magnet
*/
function validateOperatorMagnet(cellView: joint.dia.CellView, magnet: SVGElement): boolean {
  if (magnet && magnet.getAttribute('port-group') === 'in') {return false; }
  if (magnet && magnet.getAttribute('port-group') === 'out') {return true; }
}


<<<<<<< HEAD
  /**
   * Creates a JointJS Paper object, which is the JointJS view object responsible for
   *  rendering the workflow cells and handle UI events.
   *
   * JointJS documentation about paper: https://resources.jointjs.com/docs/jointjs/v2.0/joint.html#dia.Paper
   */
  private getJointjsPaper(): joint.dia.Paper {

    const paper = new joint.dia.Paper({
      // bind the DOM element
      el: $('#' + this.WORKFLOW_EDITOR_JOINTJS_ID),
      // bind the jointjs graph model
      model: this.graph,
      // set the width and height of the paper to be the width height of the parent wrapper element
      width: this.getWrapperElementSize().width,
      height: this.getWrapperElementSize().height,
      // set grid size to 1px (smallest grid)
      gridSize: 1,
      // enable jointjs feature that automatically snaps a link to the closest port with a radius of 30px
      snapLinks: { radius: 30 },
      // disable jointjs default action that can make a link not connect to an operator
      linkPinning: false,
      // provide a validation to determine if two ports could be connected (only output connect to input is allowed)
      validateConnection: validateOperatorConnection,
      // disable jointjs default action of adding vertexes to the link
      interactive: { vertexAdd: false },
      // set a default link element used by jointjs when user creates a link on UI
      defaultLink: this.jointUIService.getDefaultLinkElement(),
      // disable jointjs default action that stops propagate click events on jointjs paper
      preventDefaultBlankAction: false,
      // disable jointjs default action that prevents normal right click menu showing up on jointjs paper
      preventContextMenu: false,
    });

    return paper;
  }

  /**
   * get the width and height of the parent wrapper element
   */
  private getWrapperElementSize(): { width: number, height: number } {
    const width = $('#' + this.WORKFLOW_EDITOR_JOINTJS_WRAPPER_ID).width();
    const height = $('#' + this.WORKFLOW_EDITOR_JOINTJS_WRAPPER_ID).height();

    if (width === undefined || height === undefined) {
      throw new Error('TODO');
    }

    return { width, height };
  }

}

/**
* This function is provided to JointJS to disable some invalid connections on the UI.
* If the connection is invalid, users are not able to connect the links on the UI.
*
* https://resources.jointjs.com/docs/jointjs/v2.0/joint.html#dia.Paper.prototype.options.validateConnection
*
* @param sourceView
* @param sourceMagnet
* @param targetView
* @param targetMagnet
*/
function validateOperatorConnection(sourceView: joint.dia.CellView, sourceMagnet: SVGElement,
  targetView: joint.dia.CellView, targetMagnet: SVGElement): boolean {
  // user cannot draw connection starting from the input port (left side)
  if (sourceMagnet && sourceMagnet.getAttribute('port-group') === 'in') { return false; }

  // user cannot connect to the output port (right side)
  if (targetMagnet && targetMagnet.getAttribute('port-group') === 'out') { return false; }

  return sourceView.id !== targetView.id;
}


=======
>>>>>>> e00f041a
<|MERGE_RESOLUTION|>--- conflicted
+++ resolved
@@ -1,9 +1,6 @@
-<<<<<<< HEAD
 import { WorkflowUtilService } from './../../service/workflow-graph/util/workflow-util.service';
 import { WorkflowActionService } from './../../service/workflow-graph/model/workflow-action.service';
 import { JointModelService } from './../../service/workflow-graph/model/jointjs-model.service';
-=======
->>>>>>> e00f041a
 import { Component, AfterViewInit } from '@angular/core';
 import { Observable } from 'rxjs/Observable';
 import '../../../common/rxjs-operators';
@@ -36,9 +33,7 @@
   public readonly WORKFLOW_EDITOR_JOINTJS_WRAPPER_ID = 'texera-workflow-editor-jointjs-wrapper-id';
   public readonly WORKFLOW_EDITOR_JOINTJS_ID = 'texera-workflow-editor-jointjs-body-id';
 
-<<<<<<< HEAD
   paper: joint.dia.Paper;
-  graph: joint.dia.Graph;
 
   constructor(
     private jointUIService: JointUIService,
@@ -46,87 +41,52 @@
     private workflowActionService: WorkflowActionService,
     private workflowUtilService: WorkflowUtilService
   ) {
-    this.graph = jointModelService.getJointGraph();
   }
 
   ngAfterViewInit() {
 
-    const paper = this.getJointjsPaper();
-    this.paper = paper;
-    this.jointModelService.registerJointPaper(this.paper);
+    this.createJointjsPaper();
+
+    Observable.fromEvent(window, 'resize').auditTime(1000).subscribe(
+      () => {
+        // reset the origin cooredinates and the dimension of the paper
+        // when the window is resized
+        // see comments in JointJS paper section for the details of the purpose
+
+        const elementOffset = this.getWrapperElementOffset();
+        this.paper.translate(-elementOffset.x, -elementOffset.y);
+
+        const elementSize = this.getWrapperElementSize();
+        this.paper.setDimensions(elementSize.width, elementSize.height);
+      }
+    );
+
 
     // add a 500ms delay for joint-ui.service to fetch the operator metaData
     // this code is temporary and will be deleted in future PRs when drag
     // and drop is implemented
 
-    // Observable.of([]).delay(500).subscribe(
-    //   emptyData => {
-    //     // add some dummy operators and links to show that JointJS works
-    //     this.workflowActionService.addOperator(
-    //       this.workflowUtilService.getNewOperatorPredicate('ScanSource'),
-    //       { x: 300, y: 250 }
-    //     );
-
-    //     this.workflowActionService.addOperator(
-    //       this.workflowUtilService.getNewOperatorPredicate('ViewResults'),
-    //       { x: 500, y: 200 }
-    //     );
-
-    //     this.workflowActionService.addOperator(
-    //       this.workflowUtilService.getNewOperatorPredicate('ViewResults'),
-    //       { x: 500, y: 300 }
-    //     );
-
-    //   }
-    // );
-=======
-  public paper: joint.dia.Paper = null;
-  // this is only the temporary place for the graph variable
-  // it will be moved to a service in subsequent PRs
-  public graph: joint.dia.Graph = new joint.dia.Graph();
-
-  constructor(
-    private jointUIService: JointUIService
-  ) { }
-
-  ngAfterViewInit() {
-
-    this.createJointjsPaper();
-
-    Observable.fromEvent(window, 'resize').auditTime(1000).subscribe(
-      resizeEvent => {this.paper.setDimensions(this.getWrapperElementSize().width, this.getWrapperElementSize().height); }
-    );
-
-    // add a 500ms delay for joint-ui.service to fetch the operator metaData
-    // this code is temporary and will be deleted in future PRs when drag
-    // and drop is implemented
-    Observable.of([]).delay(500).subscribe(
+    Observable.from('a').delay(500).subscribe(
       emptyData => {
         // add some dummy operators and links to show that JointJS works
-        this.graph.addCell(
-          this.jointUIService.getJointjsOperatorElement(
-            'ScanSource',
-            'operator1',
-            100, 100
-          )
+        this.workflowActionService.addOperator(
+          this.workflowUtilService.getNewOperatorPredicate('ScanSource'),
+          { x: 300, y: 250 }
         );
 
-        this.graph.addCell(
-          this.jointUIService.getJointjsOperatorElement(
-            'ViewResults',
-            'operator2',
-            500, 100
-          )
+        this.workflowActionService.addOperator(
+          this.workflowUtilService.getNewOperatorPredicate('ViewResults'),
+          { x: 500, y: 200 }
         );
 
-        const link = this.jointUIService.getJointjsLinkElement(
-          { operatorID: 'operator1', portID: 'out0' },
-          { operatorID: 'operator2', portID: 'in0' }
+        this.workflowActionService.addOperator(
+          this.workflowUtilService.getNewOperatorPredicate('ViewResults'),
+          { x: 500, y: 300 }
         );
 
-        this.graph.addCell(link);
       }
     );
+
   }
 
   /**
@@ -137,18 +97,16 @@
    */
   private createJointjsPaper(): void {
 
-    const paper = new joint.dia.Paper({
+    let jointPaperOptions: joint.dia.Paper.Options = {
       // bind the DOM element
       el: $('#' + this.WORKFLOW_EDITOR_JOINTJS_ID),
-      // bind the jointjs graph model
-      model: this.graph,
       // set the width and height of the paper to be the width height of the parent wrapper element
       width: this.getWrapperElementSize().width,
       height: this.getWrapperElementSize().height,
       // set grid size to 1px (smallest grid)
       gridSize: 1,
-      // enable jointjs feature that automatically snaps a link to the closest port when user drops a link
-      snapLinks: true,
+      // enable jointjs feature that automatically snaps a link to the closest port with a radius of 30px
+      snapLinks: { radius: 30 },
       // disable jointjs default action that can make a link not connect to an operator
       linkPinning: false,
       // provide a validation to determine if two ports could be connected (only output connect to input is allowed)
@@ -163,20 +121,53 @@
       preventDefaultBlankAction: false,
       // disable jointjs default action that prevents normal right click menu showing up on jointjs paper
       preventContextMenu: false,
-    });
-
-    this.paper = paper;
+    };
+
+    // attach the JointJS graph (model) to the paper (view)
+    jointPaperOptions = this.jointModelService.attachJointPaper(jointPaperOptions);
+
+    // create the JointJS paper with the options
+    this.paper = new joint.dia.Paper(jointPaperOptions);
+
+    // modify the JointJS paper origin coordinates by shifting it to the left top (minus the x and y offset)
+    //   so that the coordinates of the paper can be the same as actual document coordinate
+    // note: attribute `origin` and function `setOrigin` are deprecated and won't work.
+    // function `translate` does the same thing
+    const elementOffset = this.getWrapperElementOffset();
+    this.paper.translate(-elementOffset.x, -elementOffset.y);
+
+    // bind the delete button event to call the delete operator function in joint model action
+    Observable
+      .fromEvent(this.paper, 'element:delete')
+      .map(value => <joint.dia.ElementView>value)
+      .subscribe(
+        elementView => {
+          this.workflowActionService.deleteOperator(elementView.model.id.toString());
+        }
+      );
+
   }
 
   /**
    * get the width and height of the parent wrapper element
    */
-  private getWrapperElementSize(): {width: number, height: number} {
-    return {
-      width: $('#' + this.WORKFLOW_EDITOR_JOINTJS_WRAPPER_ID).width(),
-      height: $('#' + this.WORKFLOW_EDITOR_JOINTJS_WRAPPER_ID).height()
-    };
->>>>>>> e00f041a
+  private getWrapperElementSize(): { width: number, height: number } {
+    const width = $('#' + this.WORKFLOW_EDITOR_JOINTJS_WRAPPER_ID).width();
+    const height = $('#' + this.WORKFLOW_EDITOR_JOINTJS_WRAPPER_ID).height();
+
+    if (width === undefined || height === undefined) {
+      throw new Error('fail to get Workflow Editor wrapper element size');
+    }
+
+    return { width, height };
+  }
+
+  private getWrapperElementOffset(): { x: number, y: number } {
+    const offset = $('#' + this.WORKFLOW_EDITOR_JOINTJS_WRAPPER_ID).offset();
+    if (offset === undefined) {
+      throw new Error('fail to get Workflow Editor wrapper element offset');
+    }
+    return { x: offset.left, y: offset.top };
   }
 }
 
@@ -211,87 +202,10 @@
 * @param magnet
 */
 function validateOperatorMagnet(cellView: joint.dia.CellView, magnet: SVGElement): boolean {
-  if (magnet && magnet.getAttribute('port-group') === 'in') {return false; }
-  if (magnet && magnet.getAttribute('port-group') === 'out') {return true; }
+  if (magnet && magnet.getAttribute('port-group') === 'out') {
+    return true;
+  }
+  return false;
 }
 
 
-<<<<<<< HEAD
-  /**
-   * Creates a JointJS Paper object, which is the JointJS view object responsible for
-   *  rendering the workflow cells and handle UI events.
-   *
-   * JointJS documentation about paper: https://resources.jointjs.com/docs/jointjs/v2.0/joint.html#dia.Paper
-   */
-  private getJointjsPaper(): joint.dia.Paper {
-
-    const paper = new joint.dia.Paper({
-      // bind the DOM element
-      el: $('#' + this.WORKFLOW_EDITOR_JOINTJS_ID),
-      // bind the jointjs graph model
-      model: this.graph,
-      // set the width and height of the paper to be the width height of the parent wrapper element
-      width: this.getWrapperElementSize().width,
-      height: this.getWrapperElementSize().height,
-      // set grid size to 1px (smallest grid)
-      gridSize: 1,
-      // enable jointjs feature that automatically snaps a link to the closest port with a radius of 30px
-      snapLinks: { radius: 30 },
-      // disable jointjs default action that can make a link not connect to an operator
-      linkPinning: false,
-      // provide a validation to determine if two ports could be connected (only output connect to input is allowed)
-      validateConnection: validateOperatorConnection,
-      // disable jointjs default action of adding vertexes to the link
-      interactive: { vertexAdd: false },
-      // set a default link element used by jointjs when user creates a link on UI
-      defaultLink: this.jointUIService.getDefaultLinkElement(),
-      // disable jointjs default action that stops propagate click events on jointjs paper
-      preventDefaultBlankAction: false,
-      // disable jointjs default action that prevents normal right click menu showing up on jointjs paper
-      preventContextMenu: false,
-    });
-
-    return paper;
-  }
-
-  /**
-   * get the width and height of the parent wrapper element
-   */
-  private getWrapperElementSize(): { width: number, height: number } {
-    const width = $('#' + this.WORKFLOW_EDITOR_JOINTJS_WRAPPER_ID).width();
-    const height = $('#' + this.WORKFLOW_EDITOR_JOINTJS_WRAPPER_ID).height();
-
-    if (width === undefined || height === undefined) {
-      throw new Error('TODO');
-    }
-
-    return { width, height };
-  }
-
-}
-
-/**
-* This function is provided to JointJS to disable some invalid connections on the UI.
-* If the connection is invalid, users are not able to connect the links on the UI.
-*
-* https://resources.jointjs.com/docs/jointjs/v2.0/joint.html#dia.Paper.prototype.options.validateConnection
-*
-* @param sourceView
-* @param sourceMagnet
-* @param targetView
-* @param targetMagnet
-*/
-function validateOperatorConnection(sourceView: joint.dia.CellView, sourceMagnet: SVGElement,
-  targetView: joint.dia.CellView, targetMagnet: SVGElement): boolean {
-  // user cannot draw connection starting from the input port (left side)
-  if (sourceMagnet && sourceMagnet.getAttribute('port-group') === 'in') { return false; }
-
-  // user cannot connect to the output port (right side)
-  if (targetMagnet && targetMagnet.getAttribute('port-group') === 'out') { return false; }
-
-  return sourceView.id !== targetView.id;
-}
-
-
-=======
->>>>>>> e00f041a
