import { WorkflowActionService } from './../../service/workflow-graph/model/workflow-action.service';
import { JointGraphWrapper } from './../../service/workflow-graph/model/joint-graph-wrapper';
import { DragDropService } from './../../service/drag-drop/drag-drop.service';
import { WorkflowUtilService } from './../../service/workflow-graph/util/workflow-util.service';
import { async, ComponentFixture, TestBed } from '@angular/core/testing';

import { WorkflowEditorComponent } from './workflow-editor.component';

import { marbles } from 'rxjs-marbles';
import { OperatorMetadataService } from '../../service/operator-metadata/operator-metadata.service';
import { StubOperatorMetadataService } from '../../service/operator-metadata/stub-operator-metadata.service';
import { JointUIService } from '../../service/joint-ui/joint-ui.service';
import { WorkflowGraph, WorkflowGraphReadonly } from '../../service/workflow-graph/model/workflow-graph';

import * as joint from 'jointjs';
import { mockScanPredicate, mockPoint } from '../../service/workflow-graph/model/mock-workflow-data';

import { MiniMapService } from '../../service/workflow-graph/model/mini-map.service';
import { ResultPanelToggleService } from '../../service/result-panel-toggle/result-panel-toggle.service';
import { marbles } from 'rxjs-marbles';


class StubWorkflowActionService {

  private jointGraph = new joint.dia.Graph();
  private jointGraphWrapper = new JointGraphWrapper(this.jointGraph);
  private readonly texeraGraph = new WorkflowGraph();

  public attachJointPaper(paperOptions: joint.dia.Paper.Options): joint.dia.Paper.Options {
    paperOptions.model = this.jointGraph;
    return paperOptions;
  }

  public getJointGraphWrapper(): JointGraphWrapper {
    return this.jointGraphWrapper;
  }

  public getTexeraGraph(): WorkflowGraphReadonly {
    return this.texeraGraph;
  }
}

describe('WorkflowEditorComponent', () => {

  /**
   * This sub test suite test if the JointJS paper is integrated with our Angular component well.
   * It uses a fake stub Workflow model that only provides the binding of JointJS graph.
   * It tests if manipulating the JointJS graph is correctly shown in the UI.
   */
  describe('JointJS Paper', () => {
    let component: WorkflowEditorComponent;
    let fixture: ComponentFixture<WorkflowEditorComponent>;
    let jointGraph: joint.dia.Graph;

    beforeEach(async(() => {
      TestBed.configureTestingModule({
        declarations: [WorkflowEditorComponent],
        providers: [
          JointUIService,
          WorkflowUtilService,
          DragDropService,
          MiniMapService,
          ResultPanelToggleService,
          { provide: WorkflowActionService, useClass: StubWorkflowActionService },
          { provide: OperatorMetadataService, useClass: StubOperatorMetadataService }
        ]
      })
        .compileComponents();
    }));

    beforeEach(() => {
      fixture = TestBed.createComponent(WorkflowEditorComponent);
      component = fixture.componentInstance;
      // detect changes first to run ngAfterViewInit and bind Model
      fixture.detectChanges();
      jointGraph = component.getJointPaper().model;
    });

    it('should create', () => {
      expect(component).toBeTruthy();
    });


    it('should create element in the UI after adding operator in the model', () => {
      const operatorID = 'test_one_operator_1';

      const element = new joint.shapes.basic.Rect();
      element.set('id', operatorID);

      jointGraph.addCell(element);

      expect(component.getJointPaper().findViewByModel(element.id)).toBeTruthy();
    });

    it('should create a graph of multiple cells in the UI', () => {
      const operator1 = 'test_multiple_1_op_1';
      const operator2 = 'test_multiple_1_op_2';

      const element1 = new joint.shapes.basic.Rect({
        size: { width: 100, height: 50 },
        position: { x: 100, y: 400 }
      });
      element1.set('id', operator1);

      const element2 = new joint.shapes.basic.Rect({
        size: { width: 100, height: 50 },
        position: { x: 100, y: 400 }
      });
      element2.set('id', operator2);

      const link1 = new joint.dia.Link({
        source: { id: operator1 },
        target: { id: operator2 }
      });

      jointGraph.addCell(element1);
      jointGraph.addCell(element2);
      jointGraph.addCell(link1);

      // check the model is added correctly
      expect(jointGraph.getElements().find(el => el.id === operator1)).toBeTruthy();
      expect(jointGraph.getElements().find(el => el.id === operator2)).toBeTruthy();
      expect(jointGraph.getLinks().find(link => link.id === link1.id)).toBeTruthy();


      // check the view is updated correctly
      expect(component.getJointPaper().findViewByModel(element1.id)).toBeTruthy();
      expect(component.getJointPaper().findViewByModel(element2.id)).toBeTruthy();
      expect(component.getJointPaper().findViewByModel(link1.id)).toBeTruthy();
    });

  });

  /**
   * This sub test suites test the Integration of WorkflowEditorComponent with external modules,
   *  such as drag and drop module, and highlight operator module.
   */
  describe('External Module Integration', () => {

    let component: WorkflowEditorComponent;
    let fixture: ComponentFixture<WorkflowEditorComponent>;
    let workflowActionService: WorkflowActionService;
<<<<<<< HEAD
    let miniMapService: MiniMapService; // added

=======
    let dragDropService: DragDropService;
>>>>>>> e8956fc3
    beforeEach(async(() => {
      TestBed.configureTestingModule({
        declarations: [WorkflowEditorComponent],
        providers: [
          JointUIService,
          WorkflowUtilService,
          WorkflowActionService,
<<<<<<< HEAD
          MiniMapService,
          ResultPanelToggleService,
=======
          DragDropService,
>>>>>>> e8956fc3
          { provide: OperatorMetadataService, useClass: StubOperatorMetadataService },
        ]
      })
        .compileComponents();
    }));

    beforeEach(() => {
      fixture = TestBed.createComponent(WorkflowEditorComponent);
      component = fixture.componentInstance;
      workflowActionService = TestBed.get(WorkflowActionService);
<<<<<<< HEAD
      miniMapService = TestBed.get(MiniMapService);
=======
      dragDropService = TestBed.get(DragDropService);
>>>>>>> e8956fc3
      // detect changes to run ngAfterViewInit and bind Model
      fixture.detectChanges();
    });

    it('should register itself as a droppable element', () => {
      const jqueryElement = jQuery(`#${component.WORKFLOW_EDITOR_JOINTJS_ID}`);
      expect(jqueryElement.data('uiDroppable')).toBeTruthy();
    });

    it('should try to highlight the operator when user mouse clicks on an operator', () => {
      const jointGraphWrapper = workflowActionService.getJointGraphWrapper();
      // install a spy on the highlight operator function and pass the call through
      const highlightOperatorFunctionSpy = spyOn(jointGraphWrapper, 'highlightOperator').and.callThrough();

      workflowActionService.addOperator(mockScanPredicate, mockPoint);

      // find the joint Cell View object of the operator element
      const jointCellView = component.getJointPaper().findViewByModel(mockScanPredicate.operatorID);

      // tirgger a click on the cell view using its jQuery element
      jointCellView.$el.trigger('mousedown');

      fixture.detectChanges();

      // assert the function is called once
      expect(highlightOperatorFunctionSpy.calls.count()).toEqual(1);
      // assert the highlighted operator is correct
      expect(jointGraphWrapper.getCurrentHighlightedOpeartorID()).toEqual(mockScanPredicate.operatorID);
    });

    it('should react to operator highlight event and change the appearance of the operator to be highlighted', () => {
      const jointGraphWrapper = workflowActionService.getJointGraphWrapper();
      workflowActionService.addOperator(mockScanPredicate, mockPoint);

      // highlight the operator
      jointGraphWrapper.highlightOperator(mockScanPredicate.operatorID);

      // find the joint Cell View object of the operator element
      const jointCellView = component.getJointPaper().findViewByModel(mockScanPredicate.operatorID);

      // find the cell's child element with the joint highlighter class name `joint-highlight-stroke`
      const jointHighlighterElements = jointCellView.$el.children('.joint-highlight-stroke');

      // the element should have the highlighter element in it
      expect(jointHighlighterElements.length).toEqual(1);
    });

    it('should react to operator unhighlight event and change the appearance of the operator to be unhighlighted', () => {
      const jointGraphWrapper = workflowActionService.getJointGraphWrapper();
      workflowActionService.addOperator(mockScanPredicate, mockPoint);

      // highlight the oprator first
      jointGraphWrapper.highlightOperator(mockScanPredicate.operatorID);

      // find the joint Cell View object of the operator element
      const jointCellView = component.getJointPaper().findViewByModel(mockScanPredicate.operatorID);

      // find the cell's child element with the joint highlighter class name `joint-highlight-stroke`
      const jointHighlighterElements = jointCellView.$el.children('.joint-highlight-stroke');

      // the element should have the highlighter element in it right now
      expect(jointHighlighterElements.length).toEqual(1);

      // then unhighlight the operator
      jointGraphWrapper.unhighlightCurrent();

      // the highlighter element should not exist
      const jointHighlighterElementAfterUnhighlight = jointCellView.$el.children('.joint-highlight-stroke');
      expect(jointHighlighterElementAfterUnhighlight.length).toEqual(0);
    });

    it('should react to jointJS paper zoom event', marbles((m) => {
      const mockScaleRatio = 0.5;
      m.hot('-e-').do(() => workflowActionService.getJointGraphWrapper().setZoomProperty(mockScaleRatio)).subscribe(
        () => {
          const currentScale = component.getJointPaper().scale();
          expect(currentScale.sx).toEqual(mockScaleRatio);
          expect(currentScale.sy).toEqual(mockScaleRatio);
        }
      );
    }));

    it('should react to jointJS paper restore default offset event', marbles((m) => {
      const mockTranslation = 20;
      const originalOffset = component.getJointPaper().translate();
      component.getJointPaper().translate(mockTranslation, mockTranslation);
      expect(component.getJointPaper().translate().tx).not.toEqual(originalOffset.tx);
      expect(component.getJointPaper().translate().ty).not.toEqual(originalOffset.ty);
      m.hot('-e-').do(() => workflowActionService.getJointGraphWrapper().resumeDefaultZoomAndOffset()).subscribe(
        () => {
          expect(component.getJointPaper().translate().tx).toEqual(originalOffset.tx);
          expect(component.getJointPaper().translate().ty).toEqual(originalOffset.ty);
        }
      );
    }));

  });

});<|MERGE_RESOLUTION|>--- conflicted
+++ resolved
@@ -6,7 +6,6 @@
 
 import { WorkflowEditorComponent } from './workflow-editor.component';
 
-import { marbles } from 'rxjs-marbles';
 import { OperatorMetadataService } from '../../service/operator-metadata/operator-metadata.service';
 import { StubOperatorMetadataService } from '../../service/operator-metadata/stub-operator-metadata.service';
 import { JointUIService } from '../../service/joint-ui/joint-ui.service';
@@ -140,12 +139,8 @@
     let component: WorkflowEditorComponent;
     let fixture: ComponentFixture<WorkflowEditorComponent>;
     let workflowActionService: WorkflowActionService;
-<<<<<<< HEAD
-    let miniMapService: MiniMapService; // added
-
-=======
+    let miniMapService: MiniMapService;
     let dragDropService: DragDropService;
->>>>>>> e8956fc3
     beforeEach(async(() => {
       TestBed.configureTestingModule({
         declarations: [WorkflowEditorComponent],
@@ -153,12 +148,9 @@
           JointUIService,
           WorkflowUtilService,
           WorkflowActionService,
-<<<<<<< HEAD
           MiniMapService,
           ResultPanelToggleService,
-=======
           DragDropService,
->>>>>>> e8956fc3
           { provide: OperatorMetadataService, useClass: StubOperatorMetadataService },
         ]
       })
@@ -169,11 +161,8 @@
       fixture = TestBed.createComponent(WorkflowEditorComponent);
       component = fixture.componentInstance;
       workflowActionService = TestBed.get(WorkflowActionService);
-<<<<<<< HEAD
       miniMapService = TestBed.get(MiniMapService);
-=======
       dragDropService = TestBed.get(DragDropService);
->>>>>>> e8956fc3
       // detect changes to run ngAfterViewInit and bind Model
       fixture.detectChanges();
     });
