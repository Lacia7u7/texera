--- conflicted
+++ resolved
@@ -1,9 +1,5 @@
 import { DragDropService } from './../../../service/drag-drop/drag-drop.service';
-<<<<<<< HEAD
-import { Component, Input, AfterViewInit, ViewChild, ElementRef } from '@angular/core';
-=======
-import { Component, Input, OnInit, AfterViewInit } from '@angular/core';
->>>>>>> 5e7f22bd
+import { Component, Input, AfterViewInit, ViewChild, OnInit } from '@angular/core';
 import { v4 as uuid } from 'uuid';
 import { Observable, of, Subject} from 'rxjs';
 import { takeUntil } from 'rxjs/operators';
