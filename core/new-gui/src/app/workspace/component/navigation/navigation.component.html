<nav class="texera-navigation-body navbar navbar-expand-sm bg-dark navbar-dark justify-content-between">
    <a class="navbar-brand" href="#">Texera</a>
    <div class="button" tourAnchor= "texera-workspace-navigation-run">
      <button class="btn btn-secondary texera-workspace-tour-run" (click)="tourService.toggle()" tourAnchor="start.tour">
          <span>
            <i id="texera-tour-icon" class="fa fa-question-circle-o" aria-hidden="true"></i>
          </span>
      </button>
      <button *ngIf="!isWorkflowRunning" mat-raised-button class="texera-navigation-run-button" (click)="onClickRun()">
        <span class="texera-navigation-run-text">
            <i id="texera-run-icon" class="fa fa-play" aria-hidden="true"></i>
            Run
        </span>
<<<<<<< HEAD
      </button>

      <button *ngIf="isWorkflowRunning && !isWorkflowPaused" mat-raised-button class="texera-navigation-run-button" (click)="onClickPauseResumeToggle()">
        <span class="texera-navigation-run-text">
            <i id="texera-pause-icon" class="fa fa-spinner fa-spin" aria-hidden="true"></i>
          Pause
        </span>
      </button>

      <button *ngIf="isWorkflowRunning && isWorkflowPaused" mat-raised-button  class="texera-navigation-run-button" (click)="onClickPauseResumeToggle()">
=======
    </button>
    <button *ngIf="!isWorkflowRunning" mat-raised-button class="texera-navigation-run-button" (click)="onClickRun()">
      <span class="texera-navigation-run-text">
          <i id="texera-run-icon" class="fa fa-play" aria-hidden="true"></i>
          Run
      </span>
    </button>

    <button *ngIf="isWorkflowRunning && !isWorkflowPaused" mat-raised-button class="texera-navigation-run-button" (click)="onClickPauseResumeToggle()">
      <span class="texera-navigation-run-text">
          <i id="texera-pause-icon" class="fa fa-spinner fa-spin" aria-hidden="true"></i>
        Pause
      </span>
    </button>

    <button *ngIf="isWorkflowRunning && isWorkflowPaused" mat-raised-button  class="texera-navigation-run-button" (click)="onClickPauseResumeToggle()">
>>>>>>> 1b4ef440

        <span class="texera-navigation-run-text">
          <i id="texera-resume-icon" class="fa fa-play" aria-hidden="true"></i>
          Resume
        </span>
      </button>
    </div><|MERGE_RESOLUTION|>--- conflicted
+++ resolved
@@ -11,7 +11,6 @@
             <i id="texera-run-icon" class="fa fa-play" aria-hidden="true"></i>
             Run
         </span>
-<<<<<<< HEAD
       </button>
 
       <button *ngIf="isWorkflowRunning && !isWorkflowPaused" mat-raised-button class="texera-navigation-run-button" (click)="onClickPauseResumeToggle()">
@@ -22,28 +21,11 @@
       </button>
 
       <button *ngIf="isWorkflowRunning && isWorkflowPaused" mat-raised-button  class="texera-navigation-run-button" (click)="onClickPauseResumeToggle()">
-=======
-    </button>
-    <button *ngIf="!isWorkflowRunning" mat-raised-button class="texera-navigation-run-button" (click)="onClickRun()">
-      <span class="texera-navigation-run-text">
-          <i id="texera-run-icon" class="fa fa-play" aria-hidden="true"></i>
-          Run
-      </span>
-    </button>
-
-    <button *ngIf="isWorkflowRunning && !isWorkflowPaused" mat-raised-button class="texera-navigation-run-button" (click)="onClickPauseResumeToggle()">
-      <span class="texera-navigation-run-text">
-          <i id="texera-pause-icon" class="fa fa-spinner fa-spin" aria-hidden="true"></i>
-        Pause
-      </span>
-    </button>
-
-    <button *ngIf="isWorkflowRunning && isWorkflowPaused" mat-raised-button  class="texera-navigation-run-button" (click)="onClickPauseResumeToggle()">
->>>>>>> 1b4ef440
 
         <span class="texera-navigation-run-text">
           <i id="texera-resume-icon" class="fa fa-play" aria-hidden="true"></i>
           Resume
         </span>
       </button>
-    </div>+    </div>
+  </nav>