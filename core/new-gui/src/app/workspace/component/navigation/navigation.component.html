--- conflicted
+++ resolved
@@ -294,13 +294,6 @@
             nzType="stop"></i>
         </button>
         <button
-<<<<<<< HEAD
-          *ngIf="(operatorMenu.isCacheOperator || ! operatorMenu.isCacheOperatorClickable)"
-          [disabled]="! operatorMenu.isCacheOperatorClickable"
-          (click)="operatorMenu.cacheHighlightedOperators()"
-          nz-button
-          title="view result">
-=======
           *ngIf="(operatorMenu.isToViewResult || ! operatorMenu.isToViewResultClickable)"
           [disabled]="! operatorMenu.isToViewResultClickable"
           (click)="operatorMenu.viewResultHighlightedOperators()"
@@ -328,26 +321,17 @@
           (click)="operatorMenu.reuseResultHighlightedOperator()"
           nz-button
           title="reuse result if possible">
->>>>>>> 33de6d33
           <i
             nz-icon
             nzType="eye"
             nzTheme="outline"></i>
         </button>
         <button
-<<<<<<< HEAD
-          *ngIf="(! operatorMenu.isCacheOperator && operatorMenu.isCacheOperatorClickable)"
-          [disabled]="! operatorMenu.isCacheOperatorClickable"
-          (click)="operatorMenu.cacheHighlightedOperators()"
-          nz-button
-          title="click to remove view result">
-=======
           *ngIf="(! operatorMenu.isMarkForReuse && operatorMenu.isReuseResultClickable)"
           [disabled]="! operatorMenu.isReuseResultClickable"
           (click)="operatorMenu.reuseResultHighlightedOperator()"
           nz-button
           title="remove reusing previous result">
->>>>>>> 33de6d33
           <i
             nz-icon
             nzType="eye-invisible"
