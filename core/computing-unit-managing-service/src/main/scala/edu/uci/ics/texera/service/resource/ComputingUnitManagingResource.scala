--- conflicted
+++ resolved
@@ -96,13 +96,10 @@
       memoryLimit: String,
       gpuLimit: String,
       jvmMemorySize: String,
-<<<<<<< HEAD
+      shmSize: String,
+      uri: Option[String] = None,
       numNodes: Int,
       diskLimit: String
-=======
-      shmSize: String,
-      uri: Option[String] = None
->>>>>>> eddb7a76
   )
 
   case class WorkflowComputingUnitResourceLimit(
@@ -377,7 +374,12 @@
       val computingUnit = new WorkflowComputingUnit()
       val userToken = JwtAuth.jwtToken(jwtClaims(user.user, dayToMin(TOKEN_EXPIRE_TIME_IN_DAYS)))
       computingUnit.setUid(user.getUid)
-      computingUnit.setName(param.name)
+      val name = if(param.numNodes > 1){
+          param.name + "-cluster"
+        }else{
+          param.name
+        }
+        computingUnit.setName(name)
       computingUnit.setCreationTime(new Timestamp(System.currentTimeMillis()))
       computingUnit.setType(WorkflowComputingUnitTypeEnum.lookupLiteral(param.unitType))
       computingUnit.setResource(resourceJson)
@@ -391,22 +393,9 @@
 
       wcDao.insert(computingUnit)
 
-<<<<<<< HEAD
-        val computingUnit = new WorkflowComputingUnit()
-        val userToken = JwtAuth.jwtToken(jwtClaims(user.user, dayToMin(TOKEN_EXPIRE_TIME_IN_DAYS)))
-        computingUnit.setUid(user.getUid)
-        val name = if(param.numNodes > 1){
-          param.name + "-cluster"
-        }else{
-          param.name
-        }
-        computingUnit.setName(name)
-        computingUnit.setCreationTime(new Timestamp(System.currentTimeMillis()))
-=======
       // Retrieve generated cuid
       val cuid = ctx.lastID().intValue()
       val insertedUnit = wcDao.fetchOneByCuid(cuid)
->>>>>>> eddb7a76
 
       if (cuType == WorkflowComputingUnitTypeEnum.kubernetes && insertedUnit != null) {
         // 1. Update the DB with the URI
@@ -418,7 +407,10 @@
             .as[JsObject] ++
             Json.obj("nodeAddresses" -> Json.arr(insertedUnit.getUri))
 
-<<<<<<< HEAD
+        insertedUnit.setResource(Json.stringify(updatedResource))
+        wcDao.update(insertedUnit)
+
+        // 2. Launch the pod as CU
         val pod = if(param.numNodes > 1){
           KubernetesClient.createCluster(
             cuid,
@@ -441,34 +433,10 @@
             computingUnitEnvironmentVariables ++ Map(
               EnvironmentalVariable.ENV_USER_JWT_TOKEN -> userToken,
               EnvironmentalVariable.ENV_JAVA_OPTS -> s"-Xmx${param.jvmMemorySize}"
-            )
+            ),
+            Some(param.shmSize)
           )
         }
-
-        // Return the dashboard response
-        DashboardWorkflowComputingUnit(
-          insertedUnit,
-          KubernetesClient.generatePodURI(cuid),
-          pod.getStatus.getPhase,
-          getComputingUnitMetrics(cuid),
-          WorkflowComputingUnitResourceLimit(param.cpuLimit, param.memoryLimit, param.gpuLimit)
-=======
-        insertedUnit.setResource(Json.stringify(updatedResource))
-        wcDao.update(insertedUnit)
-
-        // 2. Launch the pod as CU
-        KubernetesClient.createPod(
-          cuid,
-          param.cpuLimit,
-          param.memoryLimit,
-          param.gpuLimit,
-          computingUnitEnvironmentVariables ++ Map(
-            EnvironmentalVariable.ENV_USER_JWT_TOKEN -> userToken,
-            EnvironmentalVariable.ENV_JAVA_OPTS -> s"-Xmx${param.jvmMemorySize}"
-          ),
-          Some(param.shmSize)
->>>>>>> eddb7a76
-        )
       }
 
       DashboardWorkflowComputingUnit(
@@ -510,7 +478,6 @@
         )
 
       units.map { unit =>
-<<<<<<< HEAD
         val isCluster = unit.getName.endsWith("-cluster")
         val cuid = unit.getCuid.intValue()
         val podName = KubernetesClient.generatePodName(cuid)
@@ -525,21 +492,13 @@
             case _                => "Unknown"   // mixed
           }
         }else{
-          pod.map(_.getStatus.getPhase).getOrElse("Unknown")
+          getComputingUnitStatus(unit).toString
         }
 
         DashboardWorkflowComputingUnit(
           computingUnit = unit,
-          uri = KubernetesClient.generatePodURI(cuid),
           status = status,
-          metrics = getComputingUnitMetrics(cuid),
-          resourceLimits = getComputingUnitResourceLimit(cuid)
-=======
-        DashboardWorkflowComputingUnit(
-          computingUnit = unit,
-          status = getComputingUnitStatus(unit).toString,
           metrics = getComputingUnitMetrics(unit)
->>>>>>> eddb7a76
         )
       }.toList
     }
@@ -593,20 +552,6 @@
         .build()
     }
 
-<<<<<<< HEAD
-    withTransaction(context) { ctx =>
-      val cuDao = new WorkflowComputingUnitDao(ctx.configuration())
-      val cu = cuDao.fetchOneByCuid(cuid)
-      val isCluster = cu.getName.endsWith("-cluster")
-      if(isCluster){
-        KubernetesClient.deleteCluster(cuid)
-      }else{
-        KubernetesClient.deletePod(cuid)
-      }
-      // If successful, update the database
-      cu.setTerminateTime(new Timestamp(System.currentTimeMillis()))
-      cuDao.update(cu)
-=======
     // If successful, update the database
     withTransaction(context) { ctx =>
       val cuDao = new WorkflowComputingUnitDao(ctx.configuration())
@@ -614,12 +559,16 @@
 
       // if the computing unit is kubernetes pod, then kill the pod
       if (unit.getType == WorkflowComputingUnitTypeEnum.kubernetes) {
-        KubernetesClient.deletePod(cuid)
+        val isCluster = unit.getName.endsWith("-cluster")
+        if(isCluster){
+          KubernetesClient.deleteCluster(cuid)
+        }else{
+          KubernetesClient.deletePod(cuid)
+        }
       }
 
       unit.setTerminateTime(new Timestamp(System.currentTimeMillis()))
       cuDao.update(unit)
->>>>>>> eddb7a76
     }
 
     Response.ok().build()
