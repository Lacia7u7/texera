package edu.uci.ics.amber.engine.common

import akka.actor.{ActorSystem, Address, Cancellable, DeadLetter, Props}
import akka.serialization.{Serialization, SerializationExtension}
import com.typesafe.config.ConfigFactory.defaultApplication
import com.typesafe.config.{Config, ConfigFactory}
import edu.uci.ics.amber.clustering.ClusterListener
import edu.uci.ics.amber.engine.architecture.messaginglayer.DeadLetterMonitorActor

import java.io.{BufferedReader, InputStreamReader}
import java.net.{InetAddress, URL}
import scala.concurrent.ExecutionContext.Implicits.global
import scala.concurrent.duration.FiniteDuration

object AmberRuntime {

  private var _serde: Serialization = _
  private var _actorSystem: ActorSystem = _

  def serde: Serialization = {
    if (_serde == null) {
      if (_actorSystem == null) {
        _serde = SerializationExtension(ActorSystem("Amber", akkaConfig))
      } else {
        _serde = SerializationExtension(_actorSystem)
      }
    }
    _serde
  }

  def actorSystem: ActorSystem = {
    _actorSystem
  }

  def scheduleCallThroughActorSystem(delay: FiniteDuration)(call: => Unit): Cancellable = {
    _actorSystem.scheduler.scheduleOnce(delay)(call)
  }

  def scheduleRecurringCallThroughActorSystem(initialDelay: FiniteDuration, delay: FiniteDuration)(
      call: => Unit
  ): Cancellable = {
    _actorSystem.scheduler.scheduleWithFixedDelay(initialDelay, delay)(() => call)
  }

  private def getNodeIpAddress: String = {
    try {
      val query = new URL("http://checkip.amazonaws.com")
      val in = new BufferedReader(new InputStreamReader(query.openStream()))
      val ip = in.readLine()
      val localIp = InetAddress.getLocalHost().getHostAddress()
      ip
    } catch {
      case e: Exception => throw e
    }
  }

  def startActorMaster(clusterMode: Boolean): Unit = {
    var localIpAddress = "localhost"
    if (clusterMode) {
      localIpAddress = getNodeIpAddress

      val localPrivateIdAddress = InetAddress.getLocalHost().getHostAddress()

      val masterConfig = ConfigFactory
        .parseString(s"""
              akka.remote.artery.canonical.port = 2552
              akka.remote.artery.canonical.hostname = $localIpAddress
              akka.remote.artery.bind.hostname = $localPrivateIdAddress
              akka.remote.artery.bind.port = 2552
              akka.cluster.seed-nodes = [ "akka://Amber@$localIpAddress:2552" ]
              """)
        .withFallback(akkaConfig)
      AmberConfig.masterNodeAddr = createMasterAddress(localIpAddress)
      createAmberSystem(masterConfig)
    } else {
      val masterConfig = ConfigFactory
        .parseString(s"""
        akka.remote.artery.canonical.port = 2552
        akka.remote.artery.canonical.hostname = $localIpAddress
        akka.cluster.seed-nodes = [ "akka://Amber@$localIpAddress:2552" ]
        """)
<<<<<<< HEAD
        .withFallback(akkaConfig)
      AmberConfig.masterNodeAddr = createMasterAddress(localIpAddress)
      createAmberSystem(masterConfig)

    }
=======
      .withFallback(akkaConfig)
      .resolve()
    AmberConfig.masterNodeAddr = createMasterAddress(localIpAddress)
    createAmberSystem(masterConfig)
>>>>>>> bfd7bcda
  }

  def akkaConfig: Config =
    ConfigFactory.load("cluster").withFallback(defaultApplication()).resolve()

  private def createMasterAddress(addr: String): Address = Address("akka", "Amber", addr, 2552)

  def startActorWorker(mainNodeAddress: Option[String]): Unit = {
    val addr = mainNodeAddress.getOrElse("localhost")
    var localIpAddress = "localhost"
    if (mainNodeAddress.isDefined) {

      localIpAddress = getNodeIpAddress

      val localPrivateIdAddress = InetAddress.getLocalHost().getHostAddress()

      val workerConfig = ConfigFactory
        .parseString(s"""
              akka.remote.artery.canonical.hostname = $localIpAddress
              akka.remote.artery.canonical.port = 0
              akka.remote.artery.bind.hostname = $localPrivateIdAddress
              akka.remote.artery.bind.port = 0
              akka.cluster.seed-nodes = [ "akka://Amber@$addr:2552" ]
              """)
        .withFallback(akkaConfig)
      AmberConfig.masterNodeAddr = createMasterAddress(addr)
      createAmberSystem(workerConfig)
    } else {
      val workerConfig = ConfigFactory
        .parseString(s"""
        akka.remote.artery.canonical.hostname = $localIpAddress
        akka.remote.artery.canonical.port = 0
        akka.cluster.seed-nodes = [ "akka://Amber@$addr:2552" ]
        """)
<<<<<<< HEAD
        .withFallback(akkaConfig)
      AmberConfig.masterNodeAddr = createMasterAddress(addr)
      createAmberSystem(workerConfig)
    }
=======
      .withFallback(akkaConfig)
      .resolve()
    AmberConfig.masterNodeAddr = createMasterAddress(addr)
    createAmberSystem(workerConfig)
>>>>>>> bfd7bcda
  }

  private def createAmberSystem(actorSystemConf: Config): Unit = {
    _actorSystem = ActorSystem("Amber", actorSystemConf)
    _actorSystem.actorOf(Props[ClusterListener](), "cluster-info")
    val deadLetterMonitorActor =
      _actorSystem.actorOf(Props[DeadLetterMonitorActor](), name = "dead-letter-monitor-actor")
    _actorSystem.eventStream.subscribe(deadLetterMonitorActor, classOf[DeadLetter])
    _serde = SerializationExtension(_actorSystem)
  }
}<|MERGE_RESOLUTION|>--- conflicted
+++ resolved
@@ -70,6 +70,7 @@
               akka.cluster.seed-nodes = [ "akka://Amber@$localIpAddress:2552" ]
               """)
         .withFallback(akkaConfig)
+        .resolve()
       AmberConfig.masterNodeAddr = createMasterAddress(localIpAddress)
       createAmberSystem(masterConfig)
     } else {
@@ -79,18 +80,11 @@
         akka.remote.artery.canonical.hostname = $localIpAddress
         akka.cluster.seed-nodes = [ "akka://Amber@$localIpAddress:2552" ]
         """)
-<<<<<<< HEAD
         .withFallback(akkaConfig)
+        .resolve()
       AmberConfig.masterNodeAddr = createMasterAddress(localIpAddress)
       createAmberSystem(masterConfig)
-
     }
-=======
-      .withFallback(akkaConfig)
-      .resolve()
-    AmberConfig.masterNodeAddr = createMasterAddress(localIpAddress)
-    createAmberSystem(masterConfig)
->>>>>>> bfd7bcda
   }
 
   def akkaConfig: Config =
@@ -116,6 +110,7 @@
               akka.cluster.seed-nodes = [ "akka://Amber@$addr:2552" ]
               """)
         .withFallback(akkaConfig)
+        .resolve()
       AmberConfig.masterNodeAddr = createMasterAddress(addr)
       createAmberSystem(workerConfig)
     } else {
@@ -125,17 +120,11 @@
         akka.remote.artery.canonical.port = 0
         akka.cluster.seed-nodes = [ "akka://Amber@$addr:2552" ]
         """)
-<<<<<<< HEAD
         .withFallback(akkaConfig)
+        .resolve()
       AmberConfig.masterNodeAddr = createMasterAddress(addr)
       createAmberSystem(workerConfig)
     }
-=======
-      .withFallback(akkaConfig)
-      .resolve()
-    AmberConfig.masterNodeAddr = createMasterAddress(addr)
-    createAmberSystem(workerConfig)
->>>>>>> bfd7bcda
   }
 
   private def createAmberSystem(actorSystemConf: Config): Unit = {
