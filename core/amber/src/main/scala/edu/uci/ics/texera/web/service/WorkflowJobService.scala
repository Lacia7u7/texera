package edu.uci.ics.texera.web.service

import com.twitter.util.{Await, Duration}
import com.typesafe.scalalogging.LazyLogging
import edu.uci.ics.amber.engine.architecture.controller.promisehandlers.StartWorkflowHandler.StartWorkflow
import edu.uci.ics.amber.engine.architecture.controller.{ControllerConfig, Workflow}
import edu.uci.ics.amber.engine.common.client.AmberClient
import edu.uci.ics.amber.engine.common.virtualidentity.WorkflowIdentity
import edu.uci.ics.texera.web.model.websocket.request.WorkflowExecuteRequest
import edu.uci.ics.texera.web.storage.JobStateStore
import edu.uci.ics.texera.web.storage.JobStateStore.updateWorkflowState
import edu.uci.ics.texera.web.workflowruntimestate.WorkflowAggregatedState.{READY, RUNNING}
import edu.uci.ics.texera.web.{SubscriptionManager, TexeraWebApplication, WebsocketInput}
import edu.uci.ics.texera.workflow.common.WorkflowContext
import edu.uci.ics.texera.workflow.common.workflow.WorkflowCompiler.ConstraintViolationException
import edu.uci.ics.texera.workflow.common.workflow.{LogicalPlan, WorkflowCompiler}
import edu.uci.ics.texera.workflow.operators.udf.python.source.PythonUDFSourceOpDescV2
import edu.uci.ics.texera.workflow.operators.udf.python.{
  DualInputPortsPythonUDFOpDescV2,
  PythonUDFOpDescV2
}

class WorkflowJobService(
    workflowContext: WorkflowContext,
    wsInput: WebsocketInput,
    resultService: JobResultService,
    request: WorkflowExecuteRequest,
    errorHandler: Throwable => Unit,
<<<<<<< HEAD
    engineVersion: String,
    lastCompletedLogicalPlan: LogicalPlan
=======
    lastCompletedLogicalPlan: Option[LogicalPlan]
>>>>>>> 33de6d33
) extends SubscriptionManager
    with LazyLogging {

  val stateStore = new JobStateStore()
  val workflowCompiler: WorkflowCompiler = createWorkflowCompiler(LogicalPlan(request.logicalPlan))
  val workflow: Workflow = workflowCompiler.amberWorkflow(
    WorkflowIdentity(workflowContext.jobId),
    resultService.opResultStorage,
    lastCompletedLogicalPlan
  )
  private val controllerConfig = {
    val conf = ControllerConfig.default
    if (
      workflowCompiler.logicalPlan.operators.exists {
<<<<<<< HEAD
        case x: DualInputPortsPythonUDFOpDescV2 => true
        case x: PythonUDFOpDescV2               => true
        case x: PythonUDFSourceOpDescV2         => true
        case other                              => false
=======
        case _: DualInputPortsPythonUDFOpDescV2 => true
        case _: PythonUDFOpDescV2               => true
        case _: PythonUDFSourceOpDescV2         => true
        case _                                  => false
>>>>>>> 33de6d33
      }
    ) {
      conf.supportFaultTolerance = false
    }
    conf
  }

  // Runtime starts from here:
  var client: AmberClient =
    TexeraWebApplication.createAmberRuntime(
      workflow,
      controllerConfig,
      errorHandler
    )
  val jobBreakpointService = new JobBreakpointService(client, stateStore)
  val jobReconfigurationService =
    new JobReconfigurationService(client, stateStore, workflowCompiler, workflow)
  val jobStatsService = new JobStatsService(client, stateStore)
  val jobRuntimeService =
    new JobRuntimeService(
      client,
      stateStore,
      wsInput,
      jobBreakpointService,
      jobReconfigurationService
    )
  val jobPythonService =
    new JobPythonService(client, stateStore, wsInput, jobBreakpointService)

  def startWorkflow(): Unit = {
    for (pair <- workflowCompiler.logicalPlan.breakpoints) {
      Await.result(
        jobBreakpointService.addBreakpoint(pair.operatorID, pair.breakpoint),
        Duration.fromSeconds(10)
      )
    }
    resultService.attachToJob(stateStore, workflowCompiler.logicalPlan, client)
<<<<<<< HEAD
    if (WorkflowService.userSystemEnabled) {
      workflowContext.executionID = ExecutionsMetadataPersistService.insertNewExecution(
        workflowContext.wId,
        workflowContext.userId,
        request.executionName,
        engineVersion
      )
    }
=======
>>>>>>> 33de6d33
    stateStore.jobMetadataStore.updateState(jobInfo =>
      updateWorkflowState(READY, jobInfo.withEid(workflowContext.executionID)).withError(null)
    )
    stateStore.statsStore.updateState(stats => stats.withStartTimeStamp(System.currentTimeMillis()))
    client.sendAsyncWithCallback[Unit](
      StartWorkflow(),
      _ => stateStore.jobMetadataStore.updateState(jobInfo => updateWorkflowState(RUNNING, jobInfo))
    )
  }

  private[this] def createWorkflowCompiler(
      logicalPlan: LogicalPlan
  ): WorkflowCompiler = {
    val compiler = new WorkflowCompiler(logicalPlan, workflowContext)
    val violations = compiler.validate
    if (violations.nonEmpty) {
      throw new ConstraintViolationException(violations)
    }
    compiler
  }

  override def unsubscribeAll(): Unit = {
    super.unsubscribeAll()
    jobBreakpointService.unsubscribeAll()
    jobRuntimeService.unsubscribeAll()
    jobPythonService.unsubscribeAll()
    jobStatsService.unsubscribeAll()
    jobReconfigurationService.unsubscribeAll()
  }

}<|MERGE_RESOLUTION|>--- conflicted
+++ resolved
@@ -26,12 +26,7 @@
     resultService: JobResultService,
     request: WorkflowExecuteRequest,
     errorHandler: Throwable => Unit,
-<<<<<<< HEAD
-    engineVersion: String,
-    lastCompletedLogicalPlan: LogicalPlan
-=======
     lastCompletedLogicalPlan: Option[LogicalPlan]
->>>>>>> 33de6d33
 ) extends SubscriptionManager
     with LazyLogging {
 
@@ -46,17 +41,10 @@
     val conf = ControllerConfig.default
     if (
       workflowCompiler.logicalPlan.operators.exists {
-<<<<<<< HEAD
-        case x: DualInputPortsPythonUDFOpDescV2 => true
-        case x: PythonUDFOpDescV2               => true
-        case x: PythonUDFSourceOpDescV2         => true
-        case other                              => false
-=======
         case _: DualInputPortsPythonUDFOpDescV2 => true
         case _: PythonUDFOpDescV2               => true
         case _: PythonUDFSourceOpDescV2         => true
         case _                                  => false
->>>>>>> 33de6d33
       }
     ) {
       conf.supportFaultTolerance = false
@@ -94,17 +82,6 @@
       )
     }
     resultService.attachToJob(stateStore, workflowCompiler.logicalPlan, client)
-<<<<<<< HEAD
-    if (WorkflowService.userSystemEnabled) {
-      workflowContext.executionID = ExecutionsMetadataPersistService.insertNewExecution(
-        workflowContext.wId,
-        workflowContext.userId,
-        request.executionName,
-        engineVersion
-      )
-    }
-=======
->>>>>>> 33de6d33
     stateStore.jobMetadataStore.updateState(jobInfo =>
       updateWorkflowState(READY, jobInfo.withEid(workflowContext.executionID)).withError(null)
     )
