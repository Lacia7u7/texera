package edu.uci.ics.texera.workflow.common.workflow

import edu.uci.ics.amber.engine.architecture.controller.Workflow
import edu.uci.ics.amber.engine.architecture.scheduling.WorkflowPipelinedRegionsBuilder
import edu.uci.ics.amber.engine.common.virtualidentity.WorkflowIdentity
import edu.uci.ics.texera.web.service.WorkflowCacheChecker
import edu.uci.ics.texera.workflow.common.operators.OperatorDescriptor
import edu.uci.ics.texera.workflow.common.storage.OpResultStorage
<<<<<<< HEAD
import edu.uci.ics.texera.workflow.common.{ConstraintViolation, ProgressiveUtils, WorkflowContext}
import edu.uci.ics.texera.workflow.operators.sink.managed.ProgressiveSinkOpDesc
import edu.uci.ics.texera.workflow.operators.visualization.VisualizationConstants

import scala.collection.mutable
import scala.collection.mutable.ArrayBuffer
=======

import edu.uci.ics.texera.workflow.common.{ConstraintViolation, WorkflowContext}
import edu.uci.ics.texera.workflow.operators.sink.managed.ProgressiveSinkOpDesc
import edu.uci.ics.texera.workflow.operators.visualization.VisualizationConstants
>>>>>>> 33de6d33

object WorkflowCompiler {

  def isSink(operatorID: String, workflowCompiler: WorkflowCompiler): Boolean = {
    val outLinks =
      workflowCompiler.logicalPlan.links.filter(link => link.origin.operatorID == operatorID)
    outLinks.isEmpty
  }

  class ConstraintViolationException(val violations: Map[String, Set[ConstraintViolation]])
      extends RuntimeException

}

class WorkflowCompiler(val logicalPlan: LogicalPlan, val context: WorkflowContext) {
  logicalPlan.operatorMap.values.foreach(initOperator)

  def initOperator(operator: OperatorDescriptor): Unit = {
    operator.setContext(context)
  }

  def validate: Map[String, Set[ConstraintViolation]] =
    this.logicalPlan.operatorMap
      .map(o => (o._1, o._2.validate().toSet))
      .filter(o => o._2.nonEmpty)

  private def assignSinkStorage(
      logicalPlan: LogicalPlan,
      storage: OpResultStorage,
      reuseStorageSet: Set[String] = Set()
  ) = {
    // assign storage to texera-managed sinks before generating exec config
    logicalPlan.operators.foreach {
      case o @ (sink: ProgressiveSinkOpDesc) =>
        val storageKey = sink.getUpstreamId.getOrElse(o.operatorID)
        // due to the size limit of single document in mongoDB (16MB)
        // for sinks visualizing HTMLs which could possibly be large in size, we always use the memory storage.
        val storageType = {
          if (sink.getChartType.contains(VisualizationConstants.HTML_VIZ)) OpResultStorage.MEMORY
          else OpResultStorage.defaultStorageMode
        }
        if (reuseStorageSet.contains(storageKey) && storage.contains(storageKey)) {
          sink.setStorage(storage.get(storageKey))
        } else {
          sink.setStorage(
            storage.create(
<<<<<<< HEAD
=======
              context.executionID + "_",
>>>>>>> 33de6d33
              storageKey,
              logicalPlan.outputSchemaMap(o.operatorIdentifier).head,
              storageType
            )
          )
        }
      case _ =>
    }
  }

  def amberWorkflow(
      workflowId: WorkflowIdentity,
      opResultStorage: OpResultStorage,
<<<<<<< HEAD
      lastCompletedJob: LogicalPlan = null
  ): Workflow = {

    // do rewriting to use previous cache results
    val cacheReuses = new WorkflowCacheChecker(lastCompletedJob, logicalPlan).getValidCacheReuse()
    val opsToReuseCache = cacheReuses.intersect(logicalPlan.opsToReuseCache.toSet)
    val logicalPlan1 =
      WorkflowCacheRewriter.transform(logicalPlan, opResultStorage, opsToReuseCache)
    logicalPlan1.operatorMap.values.foreach(initOperator)

    assignSinkStorage(logicalPlan, opResultStorage, opsToReuseCache)
    assignSinkStorage(logicalPlan1, opResultStorage, opsToReuseCache)

    // add necessary consolidate operator if an operator can't handle retractable inputs
    val logicalPlan2 = ProgressiveRetractionEnforcer.enforceDelta(logicalPlan1, context)


    // convert to physical plan
    val physicalPlan0 = logicalPlan2.toPhysicalPlan(this.context, opResultStorage)
=======
      lastCompletedJob: Option[LogicalPlan] = Option.empty
  ): Workflow = {
    val cacheReuses = new WorkflowCacheChecker(lastCompletedJob, logicalPlan).getValidCacheReuse()
    val opsToReuseCache = cacheReuses.intersect(logicalPlan.opsToReuseCache.toSet)
    val rewrittenLogicalPlan =
      WorkflowCacheRewriter.transform(logicalPlan, opResultStorage, opsToReuseCache)
    rewrittenLogicalPlan.operatorMap.values.foreach(initOperator)

    // assign sink storage to the logical plan after cache rewrite
    // as it will be converted to the actual physical plan
    assignSinkStorage(rewrittenLogicalPlan, opResultStorage, opsToReuseCache)
    // also assign sink storage to the original logical plan, as the original logical plan
    // will be used to be compared to the subsequent runs
    assignSinkStorage(logicalPlan, opResultStorage, opsToReuseCache)

    val physicalPlan0 = rewrittenLogicalPlan.toPhysicalPlan
>>>>>>> 33de6d33

    // create pipelined regions.
    val physicalPlan1 = new WorkflowPipelinedRegionsBuilder(
      workflowId,
      logicalPlan,
      physicalPlan0,
      new MaterializationRewriter(context, opResultStorage)
    ).buildPipelinedRegions()

    // assign link strategies
    val physicalPlan2 = new PartitionEnforcer(physicalPlan1).enforcePartition()

    new Workflow(workflowId, physicalPlan2)
  }

}<|MERGE_RESOLUTION|>--- conflicted
+++ resolved
@@ -6,19 +6,10 @@
 import edu.uci.ics.texera.web.service.WorkflowCacheChecker
 import edu.uci.ics.texera.workflow.common.operators.OperatorDescriptor
 import edu.uci.ics.texera.workflow.common.storage.OpResultStorage
-<<<<<<< HEAD
-import edu.uci.ics.texera.workflow.common.{ConstraintViolation, ProgressiveUtils, WorkflowContext}
-import edu.uci.ics.texera.workflow.operators.sink.managed.ProgressiveSinkOpDesc
-import edu.uci.ics.texera.workflow.operators.visualization.VisualizationConstants
-
-import scala.collection.mutable
-import scala.collection.mutable.ArrayBuffer
-=======
 
 import edu.uci.ics.texera.workflow.common.{ConstraintViolation, WorkflowContext}
 import edu.uci.ics.texera.workflow.operators.sink.managed.ProgressiveSinkOpDesc
 import edu.uci.ics.texera.workflow.operators.visualization.VisualizationConstants
->>>>>>> 33de6d33
 
 object WorkflowCompiler {
 
@@ -65,10 +56,7 @@
         } else {
           sink.setStorage(
             storage.create(
-<<<<<<< HEAD
-=======
               context.executionID + "_",
->>>>>>> 33de6d33
               storageKey,
               logicalPlan.outputSchemaMap(o.operatorIdentifier).head,
               storageType
@@ -82,27 +70,6 @@
   def amberWorkflow(
       workflowId: WorkflowIdentity,
       opResultStorage: OpResultStorage,
-<<<<<<< HEAD
-      lastCompletedJob: LogicalPlan = null
-  ): Workflow = {
-
-    // do rewriting to use previous cache results
-    val cacheReuses = new WorkflowCacheChecker(lastCompletedJob, logicalPlan).getValidCacheReuse()
-    val opsToReuseCache = cacheReuses.intersect(logicalPlan.opsToReuseCache.toSet)
-    val logicalPlan1 =
-      WorkflowCacheRewriter.transform(logicalPlan, opResultStorage, opsToReuseCache)
-    logicalPlan1.operatorMap.values.foreach(initOperator)
-
-    assignSinkStorage(logicalPlan, opResultStorage, opsToReuseCache)
-    assignSinkStorage(logicalPlan1, opResultStorage, opsToReuseCache)
-
-    // add necessary consolidate operator if an operator can't handle retractable inputs
-    val logicalPlan2 = ProgressiveRetractionEnforcer.enforceDelta(logicalPlan1, context)
-
-
-    // convert to physical plan
-    val physicalPlan0 = logicalPlan2.toPhysicalPlan(this.context, opResultStorage)
-=======
       lastCompletedJob: Option[LogicalPlan] = Option.empty
   ): Workflow = {
     val cacheReuses = new WorkflowCacheChecker(lastCompletedJob, logicalPlan).getValidCacheReuse()
@@ -119,7 +86,6 @@
     assignSinkStorage(logicalPlan, opResultStorage, opsToReuseCache)
 
     val physicalPlan0 = rewrittenLogicalPlan.toPhysicalPlan
->>>>>>> 33de6d33
 
     // create pipelined regions.
     val physicalPlan1 = new WorkflowPipelinedRegionsBuilder(
