package edu.uci.ics.texera.web.service

import akka.actor.Cancellable
import com.fasterxml.jackson.annotation.{JsonTypeInfo, JsonTypeName}
import com.fasterxml.jackson.databind.node.ObjectNode
import edu.uci.ics.amber.engine.architecture.controller.ControllerEvent.WorkflowCompleted
import edu.uci.ics.amber.engine.architecture.controller.promisehandlers.FatalErrorHandler.FatalError
import edu.uci.ics.amber.engine.common.AmberUtils
import edu.uci.ics.amber.engine.common.client.AmberClient
import edu.uci.ics.amber.engine.common.tuple.ITuple
import edu.uci.ics.texera.workflow.common.IncrementalOutputMode.{SET_DELTA, SET_SNAPSHOT}
import edu.uci.ics.texera.web.model.websocket.event.{
  PaginatedResultEvent,
  TexeraWebSocketEvent,
  WebResultUpdateEvent
}
import edu.uci.ics.texera.web.model.websocket.request.ResultPaginationRequest
<<<<<<< HEAD
import edu.uci.ics.texera.web.service.WebResultUpdate.{WebResultUpdate, convertWebResultUpdate}
=======
import edu.uci.ics.texera.web.service.JobResultService.WebResultUpdate
>>>>>>> 33de6d33
import edu.uci.ics.texera.web.storage.{
  JobStateStore,
  OperatorResultMetadata,
  WorkflowResultStore,
  WorkflowStateStore
}
import edu.uci.ics.texera.web.workflowruntimestate.JobMetadataStore
import edu.uci.ics.texera.web.workflowruntimestate.WorkflowAggregatedState.RUNNING
import edu.uci.ics.texera.web.{SubscriptionManager, TexeraWebApplication}
import edu.uci.ics.texera.workflow.common.IncrementalOutputMode
import edu.uci.ics.texera.workflow.common.IncrementalOutputMode.{SET_DELTA, SET_SNAPSHOT}
import edu.uci.ics.texera.workflow.common.storage.OpResultStorage
import edu.uci.ics.texera.workflow.common.tuple.Tuple
import edu.uci.ics.texera.workflow.common.workflow.LogicalPlan
import edu.uci.ics.texera.workflow.operators.sink.managed.ProgressiveSinkOpDesc

import java.util.UUID
import scala.collection.mutable
import scala.concurrent.duration.DurationInt

object WebResultUpdate {
  // convert Tuple from engine's format to JSON format
  def webDataFromTuple(
      mode: WebOutputMode,
      table: List[ITuple],
      chartType: Option[String]
  ): WebDataUpdate = {
    val tableInJson = table.map(t => t.asInstanceOf[Tuple].asKeyValuePairJson())
    WebDataUpdate(mode, tableInJson, chartType)
  }

  /**
    *  convert Tuple from engine's format to JSON format
    */
  private def tuplesToWebData(
      mode: WebOutputMode,
      table: List[ITuple],
      chartType: Option[String]
  ): WebDataUpdate = {
    val tableInJson = table.map(t => t.asInstanceOf[Tuple].asKeyValuePairJson())
    WebDataUpdate(mode, tableInJson, chartType)
  }

  /**
    * For SET_SNAPSHOT output mode: result is the latest snapshot
    * FOR SET_DELTA output mode:
    *   - for insert-only delta: effectively the same as latest snapshot
    *   - for insert-retract delta: the union of all delta outputs, not compacted to a snapshot
    *
    * Produces the WebResultUpdate to send to frontend from a result update from the engine.
    */
  def convertWebResultUpdate(
      sink: ProgressiveSinkOpDesc,
      oldTupleCount: Int,
      newTupleCount: Int
  ): WebResultUpdate = {
    val webOutputMode: WebOutputMode = {
      (sink.getOutputMode, sink.getChartType) match {
        // visualization sinks use its corresponding mode
        case (SET_SNAPSHOT, Some(_)) => SetSnapshotMode()
        case (SET_DELTA, Some(_))    => SetDeltaMode()
        // Non-visualization sinks use pagination mode
        case (_, None) => PaginationMode()
      }
    }

    val storage = sink.getStorage
    val webUpdate = (webOutputMode, sink.getOutputMode) match {
      case (PaginationMode(), SET_SNAPSHOT) =>
        val numTuples = storage.getCount
        val maxPageIndex = Math.ceil(numTuples / JobResultService.defaultPageSize.toDouble).toInt
        WebPaginationUpdate(
          PaginationMode(),
          newTupleCount,
          (1 to maxPageIndex).toList
        )
      case (SetSnapshotMode(), SET_SNAPSHOT) =>
        tuplesToWebData(webOutputMode, storage.getAll.toList, sink.getChartType)
      case (SetDeltaMode(), SET_DELTA) =>
        val deltaList = storage.getAllAfter(oldTupleCount).toList
        tuplesToWebData(webOutputMode, deltaList, sink.getChartType)

      // currently not supported mode combinations
      // (PaginationMode, SET_DELTA) | (DataSnapshotMode, SET_DELTA) | (DataDeltaMode, SET_SNAPSHOT)
      case _ =>
        throw new RuntimeException(
          "update mode combination not supported: " + (webOutputMode, sink.getOutputMode)
        )
    }
    webUpdate
  }

  /**
    * Behavior for different web output modes:
    *  - PaginationMode   (used by view result operator)
    *     - send new number of tuples and dirty page index
    *  - SetSnapshotMode  (used by visualization in snapshot mode)
    *     - send entire snapshot result to frontend
    *  - SetDeltaMode     (used by visualization in delta mode)
    *     - send incremental delta result to frontend
    */
  @JsonTypeInfo(use = JsonTypeInfo.Id.NAME, include = JsonTypeInfo.As.PROPERTY, property = "type")
  sealed abstract class WebOutputMode extends Product with Serializable

  /**
    * The result update of one operator that will be sent to the frontend.
    * Can be either WebPaginationUpdate (for PaginationMode)
    * or WebDataUpdate (for SetSnapshotMode or SetDeltaMode)
    */
  sealed abstract class WebResultUpdate extends Product with Serializable

  @JsonTypeName("PaginationMode")
  final case class PaginationMode() extends WebOutputMode

  @JsonTypeName("SetSnapshotMode")
  final case class SetSnapshotMode() extends WebOutputMode

  @JsonTypeName("SetDeltaMode")
  final case class SetDeltaMode() extends WebOutputMode

  case class WebPaginationUpdate(
      mode: PaginationMode,
      totalNumTuples: Long,
      dirtyPageIndices: List[Int]
  ) extends WebResultUpdate

  case class WebDataUpdate(mode: WebOutputMode, table: List[ObjectNode], chartType: Option[String])
      extends WebResultUpdate

  /**
    * For SET_SNAPSHOT output mode: result is the latest snapshot
    * FOR SET_DELTA output mode:
    *   - for insert-only delta: effectively the same as latest snapshot
    *   - for insert-retract delta: the union of all delta outputs, not compacted to a snapshot
    *
    * Produces the WebResultUpdate to send to frontend from a result update from the engine.
    */
  def convertWebResultUpdate(
      sink: ProgressiveSinkOpDesc,
      oldTupleCount: Int,
      newTupleCount: Int
  ): WebResultUpdate = {
    val webOutputMode: WebOutputMode = {
      (sink.getOutputMode, sink.getChartType) match {
        // visualization sinks use its corresponding mode
        case (SET_SNAPSHOT, Some(_)) => SetSnapshotMode()
        case (SET_DELTA, Some(_))    => SetDeltaMode()
        // Non-visualization sinks use pagination mode
        case (_, None) => PaginationMode()
      }
    }

    val storage = sink.getStorage
    val webUpdate = (webOutputMode, sink.getOutputMode) match {
      case (PaginationMode(), SET_SNAPSHOT) =>
        val numTuples = storage.getCount
        val maxPageIndex = Math.ceil(numTuples / JobResultService.defaultPageSize.toDouble).toInt
        WebPaginationUpdate(
          PaginationMode(),
          newTupleCount,
          (1 to maxPageIndex).toList
        )
      case (SetSnapshotMode(), SET_SNAPSHOT) =>
        webDataFromTuple(webOutputMode, storage.getAll.toList, sink.getChartType)
      case (SetDeltaMode(), SET_DELTA) =>
        val deltaList = storage.getAllAfter(oldTupleCount).toList
        webDataFromTuple(webOutputMode, deltaList, sink.getChartType)

      // currently not supported mode combinations
      // (PaginationMode, SET_DELTA) | (DataSnapshotMode, SET_DELTA) | (DataDeltaMode, SET_SNAPSHOT)
      case _ =>
        throw new RuntimeException(
          "update mode combination not supported: " + (webOutputMode, sink.getOutputMode)
        )
    }
    webUpdate
  }
}

object JobResultService {

  val defaultPageSize: Int = 5

}

/**
  * WorkflowResultService manages the materialized result of all sink operators in one workflow execution.
  *
  * On each result update from the engine, WorkflowResultService
  *  - update the result data for each operator,
  *  - send result update event to the frontend
  */
class JobResultService(
    val opResultStorage: OpResultStorage,
    val workflowStateStore: WorkflowStateStore
) extends SubscriptionManager {

  var sinkOperators: mutable.HashMap[String, ProgressiveSinkOpDesc] =
    mutable.HashMap[String, ProgressiveSinkOpDesc]()
  private val resultPullingFrequency =
    AmberUtils.amberConfig.getInt("web-server.workflow-result-pulling-in-seconds")
  private var resultUpdateCancellable: Cancellable = _

  def attachToJob(
      stateStore: JobStateStore,
      logicalPlan: LogicalPlan,
      client: AmberClient
  ): Unit = {

    if (resultUpdateCancellable != null && !resultUpdateCancellable.isCancelled) {
      resultUpdateCancellable.cancel()
    }

    unsubscribeAll()

    addSubscription(stateStore.jobMetadataStore.getStateObservable.subscribe {
      newState: JobMetadataStore =>
        {
          if (newState.state == RUNNING) {
            if (resultUpdateCancellable == null || resultUpdateCancellable.isCancelled) {
              resultUpdateCancellable = TexeraWebApplication
                .scheduleRecurringCallThroughActorSystem(
                  2.seconds,
                  resultPullingFrequency.seconds
                ) {
                  onResultUpdate()
                }
            }
          } else {
            if (resultUpdateCancellable != null) resultUpdateCancellable.cancel()
          }
        }
    })

    addSubscription(
      client
        .registerCallback[WorkflowCompleted](_ => {
          if (resultUpdateCancellable.cancel() || resultUpdateCancellable.isCancelled) {
            // immediately perform final update
            onResultUpdate()
          }
        })
    )

    addSubscription(
      client.registerCallback[FatalError](_ =>
        if (resultUpdateCancellable != null) {
          resultUpdateCancellable.cancel()
        }
      )
    )

    addSubscription(
      workflowStateStore.resultStore.registerDiffHandler((oldState, newState) => {
        val buf = mutable.HashMap[String, WebResultUpdate]()
        newState.resultInfo.foreach {
          case (opId, info) =>
            val oldInfo = oldState.resultInfo.getOrElse(opId, OperatorResultMetadata())
<<<<<<< HEAD
            buf(opId) =
              convertWebResultUpdate(sinkOperators(opId), oldInfo.tupleCount, info.tupleCount)
=======
            buf(opId) = JobResultService.convertWebResultUpdate(
              sinkOperators(opId),
              oldInfo.tupleCount,
              info.tupleCount
            )
>>>>>>> 33de6d33
        }
        Iterable(WebResultUpdateEvent(buf.toMap))
      })
    )

    // first clear all the results
    sinkOperators.clear()
    workflowStateStore.resultStore.updateState { _ =>
      WorkflowResultStore() // empty result store
    }

    // For operators connected to a sink and sinks,
    // create result service so that the results can be displayed.
    logicalPlan.getTerminalOperators.map(sink => {
      logicalPlan.getOperator(sink) match {
        case sinkOp: ProgressiveSinkOpDesc =>
          sinkOperators += ((sinkOp.getUpstreamId.get, sinkOp))
          sinkOperators += ((sink, sinkOp))
        case other => // skip other non-texera-managed sinks, if any
      }
    })
  }

  def handleResultPagination(request: ResultPaginationRequest): TexeraWebSocketEvent = {
    // calculate from index (pageIndex starts from 1 instead of 0)
    val from = request.pageSize * (request.pageIndex - 1)
    val opId = request.operatorID
    val paginationIterable =
      if (sinkOperators.contains(opId)) {
        sinkOperators(opId).getStorage.getRange(from, from + request.pageSize)
      } else {
        Iterable.empty
      }
    val mappedResults = paginationIterable
      .map(tuple => tuple.asKeyValuePairJson())
      .toList
    PaginatedResultEvent.apply(request, mappedResults)
  }

<<<<<<< HEAD
  def onResultUpdate(): Unit = {
=======
  private def onResultUpdate(): Unit = {
>>>>>>> 33de6d33
    workflowStateStore.resultStore.updateState { _ =>
      val newInfo: Map[String, OperatorResultMetadata] = sinkOperators.map {
        case (id, sink) =>
          val count = sink.getStorage.getCount.toInt
          val mode = sink.getOutputMode
          val changeDetector =
            if (mode == IncrementalOutputMode.SET_SNAPSHOT) {
              UUID.randomUUID.toString
            } else ""
          (id, OperatorResultMetadata(count, changeDetector))
      }.toMap
      WorkflowResultStore(newInfo)
    }
  }

}<|MERGE_RESOLUTION|>--- conflicted
+++ resolved
@@ -15,11 +15,7 @@
   WebResultUpdateEvent
 }
 import edu.uci.ics.texera.web.model.websocket.request.ResultPaginationRequest
-<<<<<<< HEAD
-import edu.uci.ics.texera.web.service.WebResultUpdate.{WebResultUpdate, convertWebResultUpdate}
-=======
 import edu.uci.ics.texera.web.service.JobResultService.WebResultUpdate
->>>>>>> 33de6d33
 import edu.uci.ics.texera.web.storage.{
   JobStateStore,
   OperatorResultMetadata,
@@ -278,16 +274,11 @@
         newState.resultInfo.foreach {
           case (opId, info) =>
             val oldInfo = oldState.resultInfo.getOrElse(opId, OperatorResultMetadata())
-<<<<<<< HEAD
-            buf(opId) =
-              convertWebResultUpdate(sinkOperators(opId), oldInfo.tupleCount, info.tupleCount)
-=======
             buf(opId) = JobResultService.convertWebResultUpdate(
               sinkOperators(opId),
               oldInfo.tupleCount,
               info.tupleCount
             )
->>>>>>> 33de6d33
         }
         Iterable(WebResultUpdateEvent(buf.toMap))
       })
@@ -327,11 +318,7 @@
     PaginatedResultEvent.apply(request, mappedResults)
   }
 
-<<<<<<< HEAD
-  def onResultUpdate(): Unit = {
-=======
   private def onResultUpdate(): Unit = {
->>>>>>> 33de6d33
     workflowStateStore.resultStore.updateState { _ =>
       val newInfo: Map[String, OperatorResultMetadata] = sinkOperators.map {
         case (id, sink) =>
