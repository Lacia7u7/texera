--- conflicted
+++ resolved
@@ -95,10 +95,7 @@
     links.filter(l => l.destination.operatorID == operatorID)
   }
 
-<<<<<<< HEAD
-=======
   // returns a new logical plan with the given operator added
->>>>>>> 33de6d33
   def addOperator(operatorDescriptor: OperatorDescriptor): LogicalPlan = {
     this.copy(operators :+ operatorDescriptor, links, breakpoints, opsToReuseCache)
   }
@@ -114,11 +111,7 @@
     )
   }
 
-<<<<<<< HEAD
-  // returns a new physical plan with the edges added
-=======
   // returns a new logical plan with the given edge added
->>>>>>> 33de6d33
   def addEdge(
       from: String,
       to: String,
@@ -130,11 +123,7 @@
     this.copy(operators, newLinks, breakpoints, opsToReuseCache)
   }
 
-<<<<<<< HEAD
-  // returns a new physical plan with the edges removed
-=======
   // returns a new logical plan with the given edge removed
->>>>>>> 33de6d33
   def removeEdge(
       from: String,
       to: String,
@@ -146,10 +135,7 @@
     this.copy(operators, newLinks, breakpoints, opsToReuseCache)
   }
 
-<<<<<<< HEAD
-=======
   // returns a new logical plan with the given edge removed
->>>>>>> 33de6d33
   def removeEdge(
       edge: OperatorLink
   ): LogicalPlan = {
@@ -257,13 +243,9 @@
   def toPhysicalPlan: PhysicalPlan = {
 
     if (errorList.nonEmpty) {
-<<<<<<< HEAD
-      throw new RuntimeException(s"${errorList.size} error(s) occurred in schema propagation.")
-=======
       val err = new Exception(s"${errorList.size} error(s) occurred in schema propagation.")
       errorList.foreach(err.addSuppressed)
       throw err
->>>>>>> 33de6d33
     }
 
     var physicalPlan = PhysicalPlan(List(), List())
