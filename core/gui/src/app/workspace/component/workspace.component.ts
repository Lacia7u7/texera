--- conflicted
+++ resolved
@@ -109,13 +109,7 @@
 
     this.registerLoadOperatorMetadata();
 
-<<<<<<< HEAD
-    this.registerResultPanelToggleHandler();
-
     this.codeEditorService.vc = this.codeEditorViewRef;
-=======
-    this.codeEditorService.vc = this.vc;
->>>>>>> 2be4dcf3
   }
 
   @HostListener("window:beforeunload")
