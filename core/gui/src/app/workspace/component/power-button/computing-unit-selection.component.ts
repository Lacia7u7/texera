/**
 * Licensed to the Apache Software Foundation (ASF) under one
 * or more contributor license agreements.  See the NOTICE file
 * distributed with this work for additional information
 * regarding copyright ownership.  The ASF licenses this file
 * to you under the Apache License, Version 2.0 (the
 * "License"); you may not use this file except in compliance
 * with the License.  You may obtain a copy of the License at
 *
 *   http://www.apache.org/licenses/LICENSE-2.0
 *
 * Unless required by applicable law or agreed to in writing,
 * software distributed under the License is distributed on an
 * "AS IS" BASIS, WITHOUT WARRANTIES OR CONDITIONS OF ANY
 * KIND, either express or implied.  See the License for the
 * specific language governing permissions and limitations
 * under the License.
 */

import { Component, OnInit } from "@angular/core";
import { take } from "rxjs/operators";
import { WorkflowComputingUnitManagingService } from "../../service/workflow-computing-unit/workflow-computing-unit-managing.service";
import { DashboardWorkflowComputingUnit, WorkflowComputingUnitType } from "../../types/workflow-computing-unit";
import { NotificationService } from "../../../common/service/notification/notification.service";
import { WorkflowWebsocketService } from "../../service/workflow-websocket/workflow-websocket.service";
import { DEFAULT_WORKFLOW, WorkflowActionService } from "../../service/workflow-graph/model/workflow-action.service";
import { isDefined } from "../../../common/util/predicate";
import { UntilDestroy, untilDestroyed } from "@ngneat/until-destroy";
import { extractErrorMessage } from "../../../common/util/error";
import { ComputingUnitStatusService } from "../../service/computing-unit-status/computing-unit-status.service";
import { NzModalService } from "ng-zorro-antd/modal";
import { WorkflowExecutionsService } from "../../../dashboard/service/user/workflow-executions/workflow-executions.service";
import { WorkflowExecutionsEntry } from "../../../dashboard/type/workflow-executions-entry";
import { ExecutionState } from "../../types/execute-workflow.interface";

@UntilDestroy()
@Component({
  selector: "texera-computing-unit-selection",
  templateUrl: "./computing-unit-selection.component.html",
  styleUrls: ["./computing-unit-selection.component.scss"],
})
export class ComputingUnitSelectionComponent implements OnInit {
  // current workflow's Id, will change with wid in the workflowActionService.metadata
  workflowId: number | undefined;

  lastSelectedCuid?: number;
  selectedComputingUnit: DashboardWorkflowComputingUnit | null = null;
  computingUnits: DashboardWorkflowComputingUnit[] = [];

  // variables for creating a computing unit
  addComputeUnitModalVisible = false;
  newComputingUnitName: string = "";
  selectedMemory: string = "";
  selectedCpu: string = "";
  selectedGpu: string = "0"; // Default to no GPU
  selectedJvmMemorySize: string = "1G"; // Initial JVM memory size
<<<<<<< HEAD
  selectedNumNodes: number = 2
  selectedDiskSize: string = "10";
  isCluster: boolean = false;
=======
  selectedComputingUnitType?: WorkflowComputingUnitType; // Selected computing unit type
  selectedShmSize: string = "64Mi"; // Shared memory size
  shmSizeValue: number = 64; // default to 64
  shmSizeUnit: "Mi" | "Gi" = "Mi"; // default unit
  availableComputingUnitTypes: WorkflowComputingUnitType[] = [];
  localComputingUnitUri: string = ""; // URI for local computing unit
>>>>>>> eddb7a76

  // JVM memory slider configuration
  jvmMemorySliderValue: number = 1; // Initial value in GB
  jvmMemoryMarks: { [key: number]: string } = { 1: "1G" };
  jvmMemoryMax: number = 1;
  jvmMemorySteps: number[] = [1]; // Available steps in binary progression (1,2,4,8...)
  showJvmMemorySlider: boolean = false; // Whether to show the slider

  // cpu&memory limit options from backend
  cpuOptions: string[] = [];
  memoryOptions: string[] = [];
  gpuOptions: string[] = []; // Add GPU options array
  nodeOptions: number[] = [0,1,2,3,4,5,6,7,8]

  constructor(
    private computingUnitService: WorkflowComputingUnitManagingService,
    private notificationService: NotificationService,
    private workflowWebsocketService: WorkflowWebsocketService,
    private workflowActionService: WorkflowActionService,
    private computingUnitStatusService: ComputingUnitStatusService,
    private workflowExecutionsService: WorkflowExecutionsService,
    private modalService: NzModalService
  ) {}

  ngOnInit(): void {
    // Fetch available computing unit types
    this.localComputingUnitUri = `${window.location.protocol}//${window.location.hostname}${window.location.port ? `:${window.location.port}` : ""}/wsapi`;
    this.newComputingUnitName = "My Computing Unit";
    this.computingUnitService
      .getComputingUnitTypes()
      .pipe(untilDestroyed(this))
      .subscribe({
        next: ({ typeOptions }) => {
          this.availableComputingUnitTypes = typeOptions;
          // Set default selected type if available
          if (typeOptions.includes("kubernetes")) {
            this.selectedComputingUnitType = "kubernetes";
          } else if (typeOptions.length > 0) {
            this.selectedComputingUnitType = typeOptions[0];
          }
        },
        error: (err: unknown) =>
          this.notificationService.error(`Failed to fetch computing unit types: ${extractErrorMessage(err)}`),
      });

    this.computingUnitService
      .getComputingUnitLimitOptions()
      .pipe(untilDestroyed(this))
      .subscribe({
        next: ({ cpuLimitOptions, memoryLimitOptions, gpuLimitOptions }) => {
          this.cpuOptions = cpuLimitOptions;
          this.memoryOptions = memoryLimitOptions;
          this.gpuOptions = gpuLimitOptions;

          // fallback defaults
          this.selectedCpu = this.cpuOptions[0] ?? "1";
          this.selectedMemory = this.memoryOptions[0] ?? "1Gi";
          this.selectedGpu = this.gpuOptions[0] ?? "0";

          // Initialize JVM memory slider based on selected memory
          this.updateJvmMemorySlider();
        },
        error: (err: unknown) =>
          this.notificationService.error(`Failed to fetch resource options: ${extractErrorMessage(err)}`),
      });

    // Subscribe to the current selected unit from the status service
    this.computingUnitStatusService
      .getSelectedComputingUnit()
      .pipe(untilDestroyed(this))
      .subscribe(unit => {
        const wid = this.workflowActionService.getWorkflowMetadata()?.wid;

        // ── compare with the *previous* cuid, not the one we are just about to store ──
        if (isDefined(wid) && unit?.computingUnit.cuid !== this.lastSelectedCuid) {
          this.updateWorkflowModificationStatus(wid);
        }

        // update local caches **after** the comparison
        this.lastSelectedCuid = unit?.computingUnit.cuid;
        this.selectedComputingUnit = unit;
      });

    // Subscribe to all available units from the status service
    this.computingUnitStatusService
      .getAllComputingUnits()
      .pipe(untilDestroyed(this))
      .subscribe(units => {
        this.computingUnits = units;
      });

    this.registerWorkflowMetadataSubscription();
  }

  /**
   * Helper to query backend and (de)activate modification status.
   */
  private updateWorkflowModificationStatus(wid: number): void {
    this.workflowExecutionsService
      .retrieveWorkflowExecutions(wid, [ExecutionState.Running, ExecutionState.Initializing])
      .pipe(take(1), untilDestroyed(this))
      .subscribe(execList => {
        if (execList.length > 0) {
          this.notificationService.info(
            "There are onging executions on this workflow. Modification of the workflow is currently disabled."
          );
          this.workflowActionService.disableWorkflowModification();
        } else {
          this.workflowActionService.enableWorkflowModification();
        }
      });
  }

  /**
   * utility function used for displaying the computing unit
   */
  public trackByCuid(_idx: number, unit: DashboardWorkflowComputingUnit): number {
    return unit.computingUnit.cuid;
  }

  /**
   * Registers a subscription to listen for workflow metadata changes;
   * Calls `onComputingUnitChange` when the `wid` changes;
   * The wid can change by time because of the workspace rendering;
   */
  private registerWorkflowMetadataSubscription(): void {
    this.workflowActionService
      .workflowMetaDataChanged()
      .pipe(untilDestroyed(this))
      .subscribe(() => {
        const wid = this.workflowActionService.getWorkflowMetadata()?.wid;
        if (wid !== this.workflowId) {
          this.workflowId = wid;
          if (isDefined(this.workflowId) && this.workflowId !== DEFAULT_WORKFLOW.wid) {
            this.workflowExecutionsService
              .retrieveLatestWorkflowExecution(this.workflowId)
              .pipe(untilDestroyed(this))
              .subscribe({
                next: (latestWorkflowExecution: WorkflowExecutionsEntry) => {
                  this.selectComputingUnit(this.workflowId, latestWorkflowExecution.cuId);
                },
                error: (err: unknown) => {
                  // fallback: select the first available Running unit if any
                  const runningUnit = this.computingUnits.find(unit => unit.status === "Running");
                  if (runningUnit) {
                    this.selectComputingUnit(this.workflowId, runningUnit.computingUnit.cuid);
                  }
                },
              });
          }
        }
      });
  }

  /**
   * Called whenever the selected computing unit changes.
   */
  selectComputingUnit(wid: number | undefined, cuid: number | undefined): void {
    if (isDefined(cuid) && wid !== DEFAULT_WORKFLOW.wid) {
      this.computingUnitStatusService.selectComputingUnit(wid, cuid);
    }
  }

  isComputingUnitRunning(): boolean {
    return this.selectedComputingUnit != null && this.selectedComputingUnit.status === "Running";
  }

  getButtonText(): string {
    if (!this.selectedComputingUnit) {
      return "Connect";
    } else {
      return this.selectedComputingUnit.computingUnit.name;
    }
  }

  computeStatus(): string {
    if (!this.selectedComputingUnit) {
      return "processing";
    }

    const status = this.selectedComputingUnit.status;
    if (status === "Running") {
      return "success";
    } else if (status === "Pending" || status === "Terminating") {
      return "warning";
    } else {
      return "error";
    }
  }

  /**
   * Determines if a unit cannot be selected (disabled in the dropdown)
   */
  cannotSelectUnit(unit: DashboardWorkflowComputingUnit): boolean {
    // Only allow selecting units that are in the Running state
    return unit.status !== "Running";
  }

  isSelectedUnit(unit: DashboardWorkflowComputingUnit): boolean {
    return unit.computingUnit.uri === this.selectedComputingUnit?.computingUnit.uri;
  }

  // Determines if the GPU selection dropdown should be shown
  showGpuSelection(): boolean {
    // Don't show GPU selection if there are no options or only "0" option
    return this.gpuOptions.length > 1 || (this.gpuOptions.length === 1 && this.gpuOptions[0] !== "0");
  }

  showAddComputeUnitModalVisible(): void {
    this.addComputeUnitModalVisible = true;
  }

  handleAddComputeUnitModalOk(): void {
    this.startComputingUnit();
    this.addComputeUnitModalVisible = false;
  }

  handleAddComputeUnitModalCancel(): void {
    this.addComputeUnitModalVisible = false;
  }

  isShmTooLarge(): boolean {
    const total = this.parseResourceNumber(this.selectedMemory);
    const unit = this.parseResourceUnit(this.selectedMemory);
    const memoryInMi = unit === "Gi" ? total * 1024 : total;
    const shmInMi = this.shmSizeUnit === "Gi" ? this.shmSizeValue * 1024 : this.shmSizeValue;

    return shmInMi > memoryInMi;
  }

  /**
   * Start a new computing unit.
   */
  startComputingUnit(): void {
<<<<<<< HEAD
    if (this.newComputingUnitName.trim() == "") {
      this.notificationService.error("Name of the computing unit cannot be empty");
      return;
    }
    const computeUnitName = this.newComputingUnitName;
    const computeCPU = this.selectedCpu;
    const computeMemory = this.selectedMemory;
    const computeGPU = this.selectedGpu;
    const computeJvmMemory = this.selectedJvmMemorySize;
    const computeDiskSize = this.selectedDiskSize + "Gi";

    this.computingUnitService
      .createComputingUnit(computeUnitName, computeCPU, computeMemory, computeGPU, computeJvmMemory, (this.isCluster ? computeDiskSize: "auto"), (this.isCluster ? this.selectedNumNodes : 1))
      .pipe(untilDestroyed(this))
      .subscribe({
        next: (unit: DashboardWorkflowComputingUnit) => {
          this.notificationService.success("Successfully created the new compute unit");
          // Select the newly created unit
          this.connectToComputingUnit(unit);
        },
        error: (err: unknown) =>
          this.notificationService.error(`Failed to start computing unit: ${extractErrorMessage(err)}`),
      });
=======
    // Validate based on computing unit type
    if (this.selectedComputingUnitType === "kubernetes") {
      if (this.newComputingUnitName.trim() == "") {
        this.notificationService.error("Name of the computing unit cannot be empty");
        return;
      }

      this.selectedShmSize = `${this.shmSizeValue}${this.shmSizeUnit}`;

      this.computingUnitService
        .createKubernetesBasedComputingUnit(
          this.newComputingUnitName,
          this.selectedCpu,
          this.selectedMemory,
          this.selectedGpu,
          this.selectedJvmMemorySize,
          this.selectedShmSize
        )
        .pipe(untilDestroyed(this))
        .subscribe({
          next: (unit: DashboardWorkflowComputingUnit) => {
            this.notificationService.success("Successfully created the new Kubernetes compute unit");
            // Select the newly created unit
            this.selectComputingUnit(this.workflowId, unit.computingUnit.cuid);
          },
          error: (err: unknown) =>
            this.notificationService.error(`Failed to start Kubernetes computing unit: ${extractErrorMessage(err)}`),
        });
    } else if (this.selectedComputingUnitType === "local") {
      // For local computing units, validate the URI
      if (!this.localComputingUnitUri || this.localComputingUnitUri.trim() === "") {
        this.notificationService.error("URI for local computing unit cannot be empty");
        return;
      }

      this.computingUnitService
        .createLocalComputingUnit(this.newComputingUnitName, this.localComputingUnitUri)
        .pipe(untilDestroyed(this))
        .subscribe({
          next: (unit: DashboardWorkflowComputingUnit) => {
            this.notificationService.success("Successfully created the new local compute unit");
            // Select the newly created unit
            this.selectComputingUnit(this.workflowId, unit.computingUnit.cuid);
          },
          error: (err: unknown) =>
            this.notificationService.error(`Failed to start local computing unit: ${extractErrorMessage(err)}`),
        });
    } else {
      this.notificationService.error("Please select a valid computing unit type");
    }
>>>>>>> eddb7a76
  }

  /**
   * Terminate a computing unit.
   * @param cuid The CUID of the unit to terminate.
   */
  terminateComputingUnit(cuid: number): void {
    const unit = this.computingUnits.find(unit => unit.computingUnit.cuid === cuid);

    if (!unit || !unit.computingUnit.uri) {
      this.notificationService.error("Invalid computing unit.");
      return;
    }

    const unitName = unit.computingUnit.name;
    const unitType = unit?.computingUnit.type || "kubernetes"; // fallback
    const templates = this.unitTypeMessageTemplate[unitType];

    // Show confirmation modal
    this.modalService.confirm({
      nzTitle: templates.terminateTitle,
      nzContent: templates.terminateWarning
        ? `
      <p>Are you sure you want to terminate <strong>${unitName}</strong>?</p>
      ${templates.terminateWarning}
    `
        : `
      <p>Are you sure you want to disconnect from <strong>${unitName}</strong>?</p>
    `,
      nzOkText: unitType === "local" ? "Disconnect" : "Terminate",
      nzOkType: "primary",
      nzOnOk: () => {
        // Use the ComputingUnitStatusService to handle termination
        // This will properly close the websocket before terminating the unit
        this.computingUnitStatusService
          .terminateComputingUnit(cuid)
          .pipe(untilDestroyed(this))
          .subscribe({
            next: (success: boolean) => {
              if (success) {
                this.notificationService.success(`Terminated Computing Unit: ${unitName}`);
              } else {
                this.notificationService.error("Failed to terminate computing unit");
              }
            },
            error: (err: unknown) => {
              this.notificationService.error(`Failed to terminate computing unit: ${extractErrorMessage(err)}`);
            },
          });
      },
      nzCancelText: "Cancel",
    });
  }

  parseResourceUnit(resource: string): string {
    // check if has a capacity (is a number followed by a unit)
    if (!resource || resource === "NaN") return "NaN";
    const re = /^(\d+(\.\d+)?)([a-zA-Z]*)$/;
    const match = resource.match(re);
    if (match) {
      return match[3] || "";
    }
    return "";
  }

  parseResourceNumber(resource: string): number {
    // check if has a capacity (is a number followed by a unit)
    if (!resource || resource === "NaN") return 0;
    const re = /^(\d+(\.\d+)?)([a-zA-Z]*)$/;
    const match = resource.match(re);
    if (match) {
      return parseFloat(match[1]);
    }
    return 0;
  }

  cpuResourceConversion(from: string, toUnit: string): string {
    // cpu conversions
    type CpuUnit = "n" | "u" | "m" | "";
    const cpuScales: { [key in CpuUnit]: number } = {
      n: 1,
      u: 1_000,
      m: 1_000_000,
      "": 1_000_000_000,
    };
    const fromUnit = this.parseResourceUnit(from) as CpuUnit;
    const fromNumber = this.parseResourceNumber(from);

    // Handle empty unit in input (means cores)
    const effectiveFromUnit = (fromUnit || "") as CpuUnit;
    const effectiveToUnit = (toUnit || "") as CpuUnit;

    // Convert to base units (nanocores) then to target unit
    const fromScaled = fromNumber * (cpuScales[effectiveFromUnit] || cpuScales["m"]);
    const toScaled = fromScaled / (cpuScales[effectiveToUnit] || cpuScales[""]);

    // For display purposes, use appropriate precision
    if (effectiveToUnit === "") {
      return toScaled.toFixed(4); // 4 decimal places for cores
    } else if (effectiveToUnit === "m") {
      return toScaled.toFixed(2); // 2 decimal places for millicores
    } else {
      return Math.round(toScaled).toString(); // Whole numbers for smaller units
    }
  }

  memoryResourceConversion(from: string, toUnit: string): string {
    // memory conversion
    type MemoryUnit = "Ki" | "Mi" | "Gi" | "";
    const memoryScales: { [key in MemoryUnit]: number } = {
      "": 1,
      Ki: 1024,
      Mi: 1024 * 1024,
      Gi: 1024 * 1024 * 1024,
    };
    const fromUnit = this.parseResourceUnit(from) as MemoryUnit;
    const fromNumber = this.parseResourceNumber(from);

    // Handle empty unit in input (means bytes)
    const effectiveFromUnit = (fromUnit || "") as MemoryUnit;
    const effectiveToUnit = (toUnit || "") as MemoryUnit;

    // Convert to base units (bytes) then to target unit
    const fromScaled = fromNumber * (memoryScales[effectiveFromUnit] || 1);
    const toScaled = fromScaled / (memoryScales[effectiveToUnit] || 1);

    // For memory, we want to show in the same format as the limit (typically X.XXX Gi)
    return toScaled.toFixed(4);
  }

  getCurrentComputingUnitCpuUsage(): string {
    return this.selectedComputingUnit ? this.selectedComputingUnit.metrics.cpuUsage : "NaN";
  }

  getCurrentComputingUnitMemoryUsage(): string {
    return this.selectedComputingUnit ? this.selectedComputingUnit.metrics.memoryUsage : "NaN";
  }

  getCurrentComputingUnitCpuLimit(): string {
    return this.selectedComputingUnit ? this.selectedComputingUnit.computingUnit.resource.cpuLimit : "NaN";
  }

  getCurrentComputingUnitMemoryLimit(): string {
    return this.selectedComputingUnit ? this.selectedComputingUnit.computingUnit.resource.memoryLimit : "NaN";
  }

  getCurrentComputingUnitGpuLimit(): string {
    return this.selectedComputingUnit ? this.selectedComputingUnit.computingUnit.resource.gpuLimit : "NaN";
  }

  getCurrentComputingUnitJvmMemorySize(): string {
    return this.selectedComputingUnit ? this.selectedComputingUnit.computingUnit.resource.jvmMemorySize : "NaN";
  }

  getCurrentSharedMemorySize(): string {
    return this.selectedComputingUnit ? this.selectedComputingUnit.computingUnit.resource.shmSize : "NaN";
  }

  /**
   * Returns the badge color based on computing unit status
   */
  getBadgeColor(status: string): string {
    switch (status) {
      case "Running":
        return "green";
      case "Pending":
        return "gold";
      default:
        return "red";
    }
  }

  getCpuLimit(): number {
    return this.parseResourceNumber(this.getCurrentComputingUnitCpuLimit());
  }

  getGpuLimit(): string {
    return this.getCurrentComputingUnitGpuLimit();
  }

  getJvmMemorySize(): string {
    return this.getCurrentComputingUnitJvmMemorySize();
  }

  getSharedMemorySize(): string {
    return this.getCurrentSharedMemorySize();
  }

  getCpuLimitUnit(): string {
    const unit = this.parseResourceUnit(this.getCurrentComputingUnitCpuLimit());
    if (unit === "") {
      return "CPU";
    }
    return unit;
  }

  getMemoryLimit(): number {
    return this.parseResourceNumber(this.getCurrentComputingUnitMemoryLimit());
  }

  getMemoryLimitUnit(): string {
    return this.parseResourceUnit(this.getCurrentComputingUnitMemoryLimit());
  }

  getCpuValue(): number {
    const usage = this.getCurrentComputingUnitCpuUsage();
    const limit = this.getCurrentComputingUnitCpuLimit();
    if (usage === "N/A" || limit === "N/A") return 0;
    const displayUnit = this.getCpuLimitUnit() === "CPU" ? "" : this.getCpuLimitUnit();
    const usageValue = this.cpuResourceConversion(usage, displayUnit);
    return parseFloat(usageValue);
  }

  getMemoryValue(): number {
    const usage = this.getCurrentComputingUnitMemoryUsage();
    const limit = this.getCurrentComputingUnitMemoryLimit();
    if (usage === "N/A" || limit === "N/A") return 0;
    const displayUnit = this.getMemoryLimitUnit();
    const usageValue = this.memoryResourceConversion(usage, displayUnit);
    return parseFloat(usageValue);
  }

  getCpuPercentage(): number {
    const usage = this.getCurrentComputingUnitCpuUsage();
    const limit = this.getCurrentComputingUnitCpuLimit();
    if (usage === "N/A" || limit === "N/A") return 0;

    // Convert to the same unit for comparison
    const displayUnit = ""; // Convert to cores for percentage calculation

    // Use our existing conversion method to get values in the same unit
    const usageValue = parseFloat(this.cpuResourceConversion(usage, displayUnit));
    const limitValue = parseFloat(this.cpuResourceConversion(limit, displayUnit));

    if (limitValue <= 0) return 0;

    // Calculate percentage and ensure it doesn't exceed 100%
    const percentage = (usageValue / limitValue) * 100;

    return Math.min(percentage, 100);
  }

  getMemoryPercentage(): number {
    const usage = this.getCurrentComputingUnitMemoryUsage();
    const limit = this.getCurrentComputingUnitMemoryLimit();
    if (usage === "N/A" || limit === "N/A") return 0;

    // Convert to the same unit for comparison
    const displayUnit = "Gi"; // Convert to GiB for percentage calculation

    // Use our existing conversion method to get values in the same unit
    const usageValue = parseFloat(this.memoryResourceConversion(usage, displayUnit));
    const limitValue = parseFloat(this.memoryResourceConversion(limit, displayUnit));

    if (limitValue <= 0) return 0;

    // Calculate percentage and ensure it doesn't exceed 100%
    const percentage = (usageValue / limitValue) * 100;

    return Math.min(percentage, 100);
  }

  getCpuStatus(): "success" | "exception" | "active" | "normal" {
    const percentage = this.getCpuPercentage();
    if (percentage > 90) return "exception";
    if (percentage > 50) return "normal";
    return "success";
  }

  getMemoryStatus(): "success" | "exception" | "active" | "normal" {
    const percentage = this.getMemoryPercentage();
    if (percentage > 90) return "exception";
    if (percentage > 50) return "normal";
    return "success";
  }

  getCpuUnit(): string {
    return this.getCpuLimitUnit() === "CPU" ? "Cores" : this.getCpuLimitUnit();
  }

  getMemoryUnit(): string {
    return this.getMemoryLimitUnit() === "" ? "B" : this.getMemoryLimitUnit();
  }

  /**
   * Returns a descriptive tooltip for a specific unit's status
   */
  getUnitStatusTooltip(unit: DashboardWorkflowComputingUnit): string {
    switch (unit.status) {
      case "Running":
        return "Ready to use";
      case "Pending":
        return "Computing unit is starting up";
      default:
        return unit.status;
    }
  }

  // Called when the component initializes
  updateJvmMemorySlider(): void {
    this.resetJvmMemorySlider();
  }

  // Find the nearest valid step value
  findNearestValidStep(value: number): number {
    if (this.jvmMemorySteps.length === 0) return 1;
    if (this.jvmMemorySteps.includes(value)) return value;

    // Find the closest step value
    return this.jvmMemorySteps.reduce((prev, curr) => {
      return Math.abs(curr - value) < Math.abs(prev - value) ? curr : prev;
    });
  }

  onJvmMemorySliderChange(value: number): void {
    // Ensure the value is one of the valid steps
    const validStep = this.findNearestValidStep(value);
    this.jvmMemorySliderValue = validStep;
    this.selectedJvmMemorySize = `${validStep}G`;
  }

  // Check if the maximum JVM memory value is selected
  isMaxJvmMemorySelected(): boolean {
    // Only show warning for larger memory sizes (>=4GB) where the slider is shown
    // AND when the maximum value is selected
    return this.showJvmMemorySlider && this.jvmMemorySliderValue === this.jvmMemoryMax && this.jvmMemoryMax >= 4;
  }

  // Completely reset the JVM memory slider based on the selected CU memory
  resetJvmMemorySlider(): void {
    // Parse memory limit to determine max JVM memory
    const memoryValue = this.parseResourceNumber(this.selectedMemory);
    const memoryUnit = this.parseResourceUnit(this.selectedMemory);

    // Set max JVM memory to the total memory selected (in GB)
    let cuMemoryInGb = 1; // Default to 1GB
    if (memoryUnit === "Gi") {
      cuMemoryInGb = memoryValue;
    } else if (memoryUnit === "Mi") {
      cuMemoryInGb = Math.max(1, Math.floor(memoryValue / 1024));
    }

    this.jvmMemoryMax = cuMemoryInGb;

    // Special cases for smaller memory sizes (1-3GB)
    if (cuMemoryInGb <= 3) {
      // Don't show slider for small memory sizes
      this.showJvmMemorySlider = false;

      // Set JVM memory size to 1GB when CU memory is 1GB, otherwise set to 2GB
      if (cuMemoryInGb === 1) {
        this.jvmMemorySliderValue = 1;
        this.selectedJvmMemorySize = "1G";
      } else {
        // For 2-3GB instances, use 2GB for JVM
        this.jvmMemorySliderValue = 2;
        this.selectedJvmMemorySize = "2G";
      }

      // Still calculate steps for completeness
      this.jvmMemorySteps = [];
      let value = 1;
      while (value <= this.jvmMemoryMax) {
        this.jvmMemorySteps.push(value);
        value = value * 2;
      }

      // Update marks
      this.jvmMemoryMarks = {};
      this.jvmMemorySteps.forEach(step => {
        this.jvmMemoryMarks[step] = `${step}G`;
      });

      return;
    }

    // For larger memory sizes (4GB+), show the slider
    this.showJvmMemorySlider = true;

    // Calculate binary steps (2,4,8,...) starting from 2GB
    this.jvmMemorySteps = [];
    let value = 2; // Start from 2GB for larger instances
    while (value <= this.jvmMemoryMax) {
      this.jvmMemorySteps.push(value);
      value = value * 2;
    }

    // Update slider marks
    this.jvmMemoryMarks = {};
    this.jvmMemorySteps.forEach(step => {
      this.jvmMemoryMarks[step] = `${step}G`;
    });

    // Always default to 2GB for larger memory sizes
    this.jvmMemorySliderValue = 2;
    this.selectedJvmMemorySize = "2G";
  }

  // Listen for memory selection changes
  onMemorySelectionChange(): void {
    // Store current JVM memory value for potential reuse
    const previousJvmMemory = this.jvmMemorySliderValue;

    // Reset slider configuration based on the new memory selection
    this.resetJvmMemorySlider();

    // For CU memory > 3GB, preserve previous value if valid and >= 2GB
    // Get the current memory in GB
    const memoryValue = this.parseResourceNumber(this.selectedMemory);
    const memoryUnit = this.parseResourceUnit(this.selectedMemory);
    let cuMemoryInGb = memoryUnit === "Gi" ? memoryValue : memoryUnit === "Mi" ? Math.floor(memoryValue / 1024) : 1;

    // Only try to preserve previous value for larger memory sizes where slider is shown
    if (
      cuMemoryInGb > 3 &&
      previousJvmMemory >= 2 &&
      previousJvmMemory <= this.jvmMemoryMax &&
      this.jvmMemorySteps.includes(previousJvmMemory)
    ) {
      this.jvmMemorySliderValue = previousJvmMemory;
      this.selectedJvmMemorySize = `${previousJvmMemory}G`;
    }
  }

  getCreateModalTitle(): string {
    if (!this.selectedComputingUnitType) return "Create Computing Unit";
    return this.unitTypeMessageTemplate[this.selectedComputingUnitType].createTitle;
  }

  unitTypeMessageTemplate = {
    local: {
      createTitle: "Connect to a Local Computing Unit",
      terminateTitle: "Disconnect from Local Computing Unit",
      terminateWarning: "", // no red warning
      createSuccess: "Successfully connected to the local computing unit",
      createFailure: "Failed to connect to the local computing unit",
      terminateSuccess: "Disconnected from the local computing unit",
      terminateFailure: "Failed to disconnect from the local computing unit",
      terminateTooltip: "Disconnect from this computing unit",
    },
    kubernetes: {
      createTitle: "Create Computing Unit",
      terminateTitle: "Terminate Computing Unit",
      terminateWarning:
        "<p style='color: #ff4d4f;'><strong>Warning:</strong> All execution results in this computing unit will be lost.</p>",
      createSuccess: "Successfully created the Kubernetes computing unit",
      createFailure: "Failed to create the Kubernetes computing unit",
      terminateSuccess: "Terminated Kubernetes computing unit",
      terminateFailure: "Failed to terminate Kubernetes computing unit",
      terminateTooltip: "Terminate this computing unit",
    },
  } as const;
}<|MERGE_RESOLUTION|>--- conflicted
+++ resolved
@@ -54,18 +54,15 @@
   selectedCpu: string = "";
   selectedGpu: string = "0"; // Default to no GPU
   selectedJvmMemorySize: string = "1G"; // Initial JVM memory size
-<<<<<<< HEAD
-  selectedNumNodes: number = 2
-  selectedDiskSize: string = "10";
-  isCluster: boolean = false;
-=======
   selectedComputingUnitType?: WorkflowComputingUnitType; // Selected computing unit type
   selectedShmSize: string = "64Mi"; // Shared memory size
   shmSizeValue: number = 64; // default to 64
   shmSizeUnit: "Mi" | "Gi" = "Mi"; // default unit
   availableComputingUnitTypes: WorkflowComputingUnitType[] = [];
   localComputingUnitUri: string = ""; // URI for local computing unit
->>>>>>> eddb7a76
+  selectedNumNodes: number = 2
+  selectedDiskSize: string = "10";
+  isCluster: boolean = false;
 
   // JVM memory slider configuration
   jvmMemorySliderValue: number = 1; // Initial value in GB
@@ -300,31 +297,6 @@
    * Start a new computing unit.
    */
   startComputingUnit(): void {
-<<<<<<< HEAD
-    if (this.newComputingUnitName.trim() == "") {
-      this.notificationService.error("Name of the computing unit cannot be empty");
-      return;
-    }
-    const computeUnitName = this.newComputingUnitName;
-    const computeCPU = this.selectedCpu;
-    const computeMemory = this.selectedMemory;
-    const computeGPU = this.selectedGpu;
-    const computeJvmMemory = this.selectedJvmMemorySize;
-    const computeDiskSize = this.selectedDiskSize + "Gi";
-
-    this.computingUnitService
-      .createComputingUnit(computeUnitName, computeCPU, computeMemory, computeGPU, computeJvmMemory, (this.isCluster ? computeDiskSize: "auto"), (this.isCluster ? this.selectedNumNodes : 1))
-      .pipe(untilDestroyed(this))
-      .subscribe({
-        next: (unit: DashboardWorkflowComputingUnit) => {
-          this.notificationService.success("Successfully created the new compute unit");
-          // Select the newly created unit
-          this.connectToComputingUnit(unit);
-        },
-        error: (err: unknown) =>
-          this.notificationService.error(`Failed to start computing unit: ${extractErrorMessage(err)}`),
-      });
-=======
     // Validate based on computing unit type
     if (this.selectedComputingUnitType === "kubernetes") {
       if (this.newComputingUnitName.trim() == "") {
@@ -333,6 +305,7 @@
       }
 
       this.selectedShmSize = `${this.shmSizeValue}${this.shmSizeUnit}`;
+    const computeDiskSize = this.selectedDiskSize + "Gi";
 
       this.computingUnitService
         .createKubernetesBasedComputingUnit(
@@ -375,7 +348,6 @@
     } else {
       this.notificationService.error("Please select a valid computing unit type");
     }
->>>>>>> eddb7a76
   }
 
   /**
