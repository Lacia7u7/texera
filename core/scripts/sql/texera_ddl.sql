CREATE SCHEMA IF NOT EXISTS `texera_db`;
USE `texera_db`;

DROP TABLE IF EXISTS `workflow_user_access`;
DROP TABLE IF EXISTS `workflow_of_user`;
DROP TABLE IF EXISTS `user_config`;
DROP TABLE IF EXISTS `user`;
DROP TABLE IF EXISTS `workflow`;
DROP TABLE IF EXISTS `workflow_version`;
DROP TABLE IF EXISTS `project`;
DROP TABLE IF EXISTS `workflow_of_project`;
DROP TABLE IF EXISTS `workflow_executions`;
DROP TABLE IF EXISTS `dataset`;
DROP TABLE IF EXISTS `dataset_user_access`;
DROP TABLE IF EXISTS `dataset_version`;
DROP TABLE IF EXISTS operator_executions;
DROP TABLE IF EXISTS operator_runtime_statistics;

SET PERSIST time_zone = '+00:00'; -- this line is mandatory
SET PERSIST sql_mode=(SELECT REPLACE(@@sql_mode,'ONLY_FULL_GROUP_BY',''));

CREATE TABLE IF NOT EXISTS user
(
    `uid`           INT UNSIGNED AUTO_INCREMENT NOT NULL,
    `name`          VARCHAR(256)                NOT NULL,
    `email`         VARCHAR(256) UNIQUE,
    `password`      VARCHAR(256),
    `google_id`     VARCHAR(256) UNIQUE,
    `role`          ENUM('INACTIVE', 'RESTRICTED', 'REGULAR', 'ADMIN') NOT NULL DEFAULT 'INACTIVE',
    `google_avatar` VARCHAR(100) null,
    PRIMARY KEY (`uid`),
    CONSTRAINT CK_nulltest
        CHECK (`password` IS NOT NULL OR `google_id` IS NOT NULL)
) ENGINE = INNODB,
-- start auto increment userID from 1 because userID 0 means user not exists
  AUTO_INCREMENT = 1;

CREATE TABLE IF NOT EXISTS user_config
(
    `uid`   INT UNSIGNED NOT NULL,
    `key`   varchar(256) NOT NULL,
    `value` text         NOT NULL,
    PRIMARY KEY (`uid`, `key`),
    FOREIGN KEY (`uid`) REFERENCES user (`uid`) ON DELETE CASCADE
) ENGINE = InnoDB;

CREATE TABLE IF NOT EXISTS workflow
(
    `name`               VARCHAR(128)                NOT NULL,
	`description`        VARCHAR(500),
    `wid`                INT UNSIGNED AUTO_INCREMENT NOT NULL,
    `content`            LONGTEXT                    NOT NULL,
    `creation_time`      TIMESTAMP                   NOT NULL DEFAULT CURRENT_TIMESTAMP,
    `last_modified_time` TIMESTAMP                   NOT NULL DEFAULT CURRENT_TIMESTAMP ON UPDATE CURRENT_TIMESTAMP,
    PRIMARY KEY (`wid`)
) ENGINE = INNODB,
  AUTO_INCREMENT = 1;

CREATE TABLE IF NOT EXISTS workflow_of_user
(
    `uid` INT UNSIGNED NOT NULL,
    `wid` INT UNSIGNED NOT NULL,
    PRIMARY KEY (`uid`, `wid`),
    FOREIGN KEY (`uid`) REFERENCES `user` (`uid`) ON DELETE CASCADE,
    FOREIGN KEY (`wid`) REFERENCES `workflow` (`wid`) ON DELETE CASCADE
) ENGINE = INNODB;

CREATE TABLE IF NOT EXISTS workflow_user_access
(
    `uid`             INT UNSIGNED NOT NULL,
    `wid`             INT UNSIGNED NOT NULL,
    `privilege`          ENUM('NONE', 'READ', 'WRITE') NOT NULL DEFAULT 'NONE',
    PRIMARY KEY (`uid`, `wid`),
    FOREIGN KEY (`uid`) REFERENCES `user` (`uid`) ON DELETE CASCADE,
    FOREIGN KEY (`wid`) REFERENCES `workflow` (`wid`) ON DELETE CASCADE
) ENGINE = INNODB;

CREATE TABLE IF NOT EXISTS workflow_version
(
    `vid`             INT UNSIGNED AUTO_INCREMENT NOT NULL,
    `wid`             INT UNSIGNED NOT NULL,
    `content`            TEXT                        NOT NULL,
    `creation_time`      TIMESTAMP                   NOT NULL DEFAULT CURRENT_TIMESTAMP,
    PRIMARY KEY (`vid`),
    FOREIGN KEY (`wid`) REFERENCES `workflow` (`wid`) ON DELETE CASCADE
) ENGINE = INNODB;

CREATE TABLE IF NOT EXISTS project
(
    `pid`             INT UNSIGNED AUTO_INCREMENT      NOT NULL,
    `name`            VARCHAR(128)                     NOT NULL,
    `description`     VARCHAR(10000),
    `owner_id`        INT UNSIGNED                     NOT NULL,
    `creation_time`   TIMESTAMP                        NOT NULL DEFAULT CURRENT_TIMESTAMP,
    `color`           VARCHAR(6),
    UNIQUE(`owner_id`, `name`),
    PRIMARY KEY (`pid`),
    FOREIGN KEY (`owner_id`) REFERENCES user (`uid`)   ON DELETE CASCADE
) ENGINE = INNODB,
  AUTO_INCREMENT = 1;

CREATE TABLE IF NOT EXISTS workflow_of_project
(
     `wid`            INT UNSIGNED                     NOT NULL,
     `pid`            INT UNSIGNED                     NOT NULL,
     PRIMARY KEY (`wid`, `pid`),
     FOREIGN KEY (`wid`) REFERENCES `workflow` (`wid`) ON DELETE CASCADE,
     FOREIGN KEY (`pid`) REFERENCES `project` (`pid`)  ON DELETE CASCADE
) ENGINE = INNODB;

CREATE TABLE IF NOT EXISTS project_user_access
(
    `uid`             INT UNSIGNED NOT NULL,
    `pid`             INT UNSIGNED NOT NULL,
    `privilege`          ENUM('NONE', 'READ', 'WRITE') NOT NULL DEFAULT 'NONE',
    PRIMARY KEY (`uid`, `pid`),
    FOREIGN KEY (`uid`) REFERENCES `user` (`uid`) ON DELETE CASCADE,
    FOREIGN KEY (`pid`) REFERENCES `project` (`pid`) ON DELETE CASCADE
) ENGINE = INNODB;

CREATE TABLE IF NOT EXISTS workflow_executions
(
    `eid`                    INT UNSIGNED AUTO_INCREMENT NOT NULL,
    `vid`                    INT UNSIGNED NOT NULL,
    `uid`                    INT UNSIGNED NOT NULL,
    `status`                 TINYINT NOT NULL DEFAULT 1,
    `result`                 TEXT, /* pointer to volume */
    `starting_time`          TIMESTAMP NOT NULL DEFAULT CURRENT_TIMESTAMP,
    `last_update_time`       TIMESTAMP,
    `bookmarked`             BOOLEAN DEFAULT FALSE,
    `name`				     VARCHAR(128) NOT NULL DEFAULT 'Untitled Execution',
    `environment_version`    VARCHAR(128) NOT NULL,
    `log_location`           TEXT, /* uri to log storage */
    PRIMARY KEY (`eid`),
    FOREIGN KEY (`vid`) REFERENCES `workflow_version` (`vid`) ON DELETE CASCADE,
    FOREIGN KEY (`uid`) REFERENCES `user` (`uid`) ON DELETE CASCADE
) ENGINE = INNODB;

CREATE TABLE IF NOT EXISTS public_project
(
    `pid`             INT UNSIGNED NOT NULL,
    `uid`             INT UNSIGNED,
    PRIMARY KEY (`pid`),
    FOREIGN KEY (`pid`) REFERENCES `project` (`pid`) ON DELETE CASCADE
) ENGINE = INNODB;

CREATE TABLE IF NOT EXISTS dataset
(
    `did`             INT UNSIGNED AUTO_INCREMENT NOT NULL,
    `owner_uid`       INT UNSIGNED NOT NULL,
    `name`            VARCHAR(128) NOT NULL,
    `is_public`       TINYINT NOT NULL DEFAULT 1,
    `description`     VARCHAR(512) NOT NULL,
    `creation_time`   TIMESTAMP NOT NULL DEFAULT CURRENT_TIMESTAMP,
    PRIMARY KEY(`did`),
    FOREIGN KEY (`owner_uid`) REFERENCES `user` (`uid`) ON DELETE CASCADE
    ) ENGINE = INNODB;

CREATE TABLE IF NOT EXISTS dataset_user_access
(
    `did`             INT UNSIGNED NOT NULL,
    `uid`             INT UNSIGNED NOT NULL,
    `privilege`    ENUM('NONE', 'READ', 'WRITE') NOT NULL DEFAULT 'NONE',
    PRIMARY KEY(`did`, `uid`),
    FOREIGN KEY (`did`) REFERENCES `dataset` (`did`) ON DELETE CASCADE,
    FOREIGN KEY (`uid`) REFERENCES `user` (`uid`) ON DELETE CASCADE
    ) ENGINE = INNODB;

CREATE TABLE IF NOT EXISTS dataset_version
(
    `dvid`            INT UNSIGNED AUTO_INCREMENT NOT NULL,
    `did`             INT UNSIGNED NOT NULL,
    `creator_uid`     INT UNSIGNED NOT NULL,
    `name`            VARCHAR(128) NOT NULL,
    `version_hash`    VARCHAR(64) NOT NULL,
    `creation_time`   TIMESTAMP NOT NULL DEFAULT CURRENT_TIMESTAMP,
    PRIMARY KEY(`dvid`),
    FOREIGN KEY (`did`) REFERENCES `dataset` (`did`) ON DELETE CASCADE
    )  ENGINE = INNODB;


-- create fulltext search indexes

CREATE FULLTEXT INDEX `idx_workflow_name_description_content` ON `texera_db`.`workflow` (name, description, content);

CREATE FULLTEXT INDEX `idx_user_name` ON `texera_db`.`user` (name);

CREATE FULLTEXT INDEX `idx_user_project_name_description` ON `texera_db`.`project` (name, description);

CREATE FULLTEXT INDEX `idx_dataset_name_description` ON `texera_db`.`dataset` (name, description);

CREATE FULLTEXT INDEX `idx_dataset_version_name` ON `texera_db`.`dataset_version` (name);

ALTER TABLE workflow
ADD is_published BOOLEAN NOT NULL DEFAULT false;

CREATE TABLE IF NOT EXISTS workflow_user_likes
(
    `uid` INT UNSIGNED NOT NULL,
    `wid` INT UNSIGNED NOT NULL,
    PRIMARY KEY (`uid`, `wid`),
    FOREIGN KEY (`uid`) REFERENCES `user` (`uid`) ON DELETE CASCADE,
    FOREIGN KEY (`wid`) REFERENCES `workflow` (`wid`) ON DELETE CASCADE
    ) ENGINE = INNODB;

CREATE TABLE IF NOT EXISTS workflow_user_clones
(
    `uid` INT UNSIGNED NOT NULL,
    `wid` INT UNSIGNED NOT NULL,
    PRIMARY KEY (`uid`, `wid`),
    FOREIGN KEY (`uid`) REFERENCES `user` (`uid`) ON DELETE CASCADE,
    FOREIGN KEY (`wid`) REFERENCES `workflow` (`wid`) ON DELETE CASCADE
    ) ENGINE = INNODB;

CREATE TABLE IF NOT EXISTS workflow_user_activity (
    `uid` INT UNSIGNED NOT NULL DEFAULT 0,
    `wid` INT UNSIGNED NOT NULL,
    `ip` VARCHAR(15) DEFAULT NULL,
    `activate` VARCHAR(10) NOT NULL,
    `activity_time` TIMESTAMP DEFAULT CURRENT_TIMESTAMP
) ENGINE = INNODB;
    
CREATE TABLE IF NOT EXISTS workflow_view_count
(
    `wid` INT UNSIGNED NOT NULL,
    `view_count` INT UNSIGNED NOT NULL DEFAULT 0,
    PRIMARY KEY (`wid`),
    FOREIGN KEY (`wid`) REFERENCES `workflow` (`wid`) ON DELETE CASCADE
    ) ENGINE = INNODB;

ALTER TABLE dataset
MODIFY COLUMN is_public BOOLEAN NOT NULL DEFAULT true;

ALTER TABLE workflow
CHANGE COLUMN is_published is_public BOOLEAN NOT NULL DEFAULT false;

<<<<<<< HEAD
CREATE TABLE IF NOT EXISTS workflow_computing_unit
(
    `uid`                INT UNSIGNED                NOT NULL,
    `name`               VARCHAR(128)                NOT NULL,
    `cuid`               INT UNSIGNED                AUTO_INCREMENT NOT NULL,
    `creation_time`      TIMESTAMP                   NOT NULL DEFAULT CURRENT_TIMESTAMP,
    `terminate_time`     TIMESTAMP                   DEFAULT NULL,
    PRIMARY KEY (`cuid`)
) ENGINE = INNODB;
=======
CREATE TABLE IF NOT EXISTS operator_executions (
    operator_execution_id BIGINT UNSIGNED AUTO_INCREMENT PRIMARY KEY, 
    workflow_execution_id INT UNSIGNED NOT NULL, 
    operator_id VARCHAR(100) NOT NULL, 
    UNIQUE (workflow_execution_id, operator_id),
    FOREIGN KEY (workflow_execution_id) REFERENCES workflow_executions (eid) ON DELETE CASCADE
);

CREATE TABLE IF NOT EXISTS operator_runtime_statistics (
    operator_execution_id BIGINT UNSIGNED NOT NULL, 
    time TIMESTAMP(6) NOT NULL DEFAULT CURRENT_TIMESTAMP(6),
    input_tuple_cnt BIGINT UNSIGNED NOT NULL DEFAULT 0, 
    output_tuple_cnt BIGINT UNSIGNED NOT NULL DEFAULT 0, 
    status TINYINT NOT NULL DEFAULT 1, 
    data_processing_time BIGINT UNSIGNED NOT NULL DEFAULT 0, 
    control_processing_time BIGINT UNSIGNED NOT NULL DEFAULT 0, 
    idle_time BIGINT UNSIGNED NOT NULL DEFAULT 0, 
    num_workers INT UNSIGNED NOT NULL DEFAULT 0,
    PRIMARY KEY (operator_execution_id, time),
    FOREIGN KEY (operator_execution_id) REFERENCES operator_executions (operator_execution_id) ON DELETE CASCADE
);
>>>>>>> c5c07016
<|MERGE_RESOLUTION|>--- conflicted
+++ resolved
@@ -234,7 +234,6 @@
 ALTER TABLE workflow
 CHANGE COLUMN is_published is_public BOOLEAN NOT NULL DEFAULT false;
 
-<<<<<<< HEAD
 CREATE TABLE IF NOT EXISTS workflow_computing_unit
 (
     `uid`                INT UNSIGNED                NOT NULL,
@@ -244,7 +243,7 @@
     `terminate_time`     TIMESTAMP                   DEFAULT NULL,
     PRIMARY KEY (`cuid`)
 ) ENGINE = INNODB;
-=======
+
 CREATE TABLE IF NOT EXISTS operator_executions (
     operator_execution_id BIGINT UNSIGNED AUTO_INCREMENT PRIMARY KEY, 
     workflow_execution_id INT UNSIGNED NOT NULL, 
@@ -265,5 +264,4 @@
     num_workers INT UNSIGNED NOT NULL DEFAULT 0,
     PRIMARY KEY (operator_execution_id, time),
     FOREIGN KEY (operator_execution_id) REFERENCES operator_executions (operator_execution_id) ON DELETE CASCADE
-);
->>>>>>> c5c07016
+);