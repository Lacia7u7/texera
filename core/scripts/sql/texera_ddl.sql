--- conflicted
+++ resolved
@@ -245,7 +245,12 @@
     FOREIGN KEY (`wid`) REFERENCES `workflow` (`wid`) ON DELETE CASCADE
     ) ENGINE = INNODB;
 
-<<<<<<< HEAD
+ALTER TABLE dataset
+MODIFY COLUMN is_public BOOLEAN NOT NULL DEFAULT true;
+
+ALTER TABLE workflow
+CHANGE COLUMN is_published is_public BOOLEAN NOT NULL DEFAULT false;
+
 CREATE TABLE IF NOT EXISTS workflow_computing_unit
 (
     `uid`                INT UNSIGNED                NOT NULL,
@@ -255,11 +260,4 @@
     `terminate_time`     TIMESTAMP                   DEFAULT NULL,
     FOREIGN KEY (`uid`) REFERENCES `user` (`uid`),
     PRIMARY KEY (`cuid`)
-    ) ENGINE = INNODB;
-=======
-ALTER TABLE dataset
-MODIFY COLUMN is_public BOOLEAN NOT NULL DEFAULT true;
-
-ALTER TABLE workflow
-CHANGE COLUMN is_published is_public BOOLEAN NOT NULL DEFAULT false;
->>>>>>> 8a97cbb5
+    ) ENGINE = INNODB;