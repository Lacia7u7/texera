--- conflicted
+++ resolved
@@ -5,15 +5,11 @@
 import edu.uci.ics.amber.core.virtualidentity.{ExecutionIdentity, WorkflowIdentity}
 import edu.uci.ics.amber.core.workflow.{PhysicalOp, PortIdentity, SchemaPropagationFunc}
 
-<<<<<<< HEAD
 trait PythonOperatorDescriptor extends LogicalOp with ManualLocationConfiguration {
-=======
-trait PythonOperatorDescriptor extends LogicalOp {
   private def generatePythonCodeForRaisingException(ex: Throwable): String = {
     s"#EXCEPTION DURING CODE GENERATION: ${ex.getMessage}"
   }
 
->>>>>>> bfd7bcda
   override def getPhysicalOp(
       workflowId: WorkflowIdentity,
       executionId: ExecutionIdentity
